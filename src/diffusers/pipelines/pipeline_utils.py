--- conflicted
+++ resolved
@@ -688,24 +688,6 @@
 
             user_agent = http_user_agent(user_agent)
 
-<<<<<<< HEAD
-            if is_safetensors_available() and not local_files_only:
-                info = model_info(
-                    pretrained_model_name_or_path,
-                    use_auth_token=use_auth_token,
-                    revision=revision,
-                )
-                if is_safetensors_compatible(info):
-                    ignore_patterns.append("*.bin")
-                else:
-                    # as a safety mechanism we also don't download safetensors if
-                    # not all safetensors files are there
-                    ignore_patterns.append("*.safetensors")
-            else:
-                ignore_patterns.append("*.safetensors")
-
-=======
->>>>>>> f20c8f5a
             # download all allow_patterns
             cached_folder = snapshot_download(
                 pretrained_model_name_or_path,
