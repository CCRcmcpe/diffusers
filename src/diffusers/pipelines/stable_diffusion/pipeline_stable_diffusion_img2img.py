# Copyright 2022 The HuggingFace Team. All rights reserved.
#
# Licensed under the Apache License, Version 2.0 (the "License");
# you may not use this file except in compliance with the License.
# You may obtain a copy of the License at
#
#     http://www.apache.org/licenses/LICENSE-2.0
#
# Unless required by applicable law or agreed to in writing, software
# distributed under the License is distributed on an "AS IS" BASIS,
# WITHOUT WARRANTIES OR CONDITIONS OF ANY KIND, either express or implied.
# See the License for the specific language governing permissions and
# limitations under the License.

import inspect
from typing import Callable, List, Optional, Union

import numpy as np
import torch

import PIL
from diffusers.utils import is_accelerate_available
from packaging import version
from transformers import CLIPFeatureExtractor, CLIPTextModel, CLIPTokenizer

from ...configuration_utils import FrozenDict
from ...models import AutoencoderKL, UNet2DConditionModel
from ...pipeline_utils import DiffusionPipeline
from ...schedulers import (
    DDIMScheduler,
    DPMSolverMultistepScheduler,
    EulerAncestralDiscreteScheduler,
    EulerDiscreteScheduler,
    LMSDiscreteScheduler,
    PNDMScheduler,
)
from ...utils import PIL_INTERPOLATION, deprecate, logging
from . import StableDiffusionPipelineOutput
from .safety_checker import StableDiffusionSafetyChecker


logger = logging.get_logger(__name__)  # pylint: disable=invalid-name


def preprocess(image):
    w, h = image.size
    w, h = map(lambda x: x - x % 32, (w, h))  # resize to integer multiple of 32
    image = image.resize((w, h), resample=PIL_INTERPOLATION["lanczos"])
    image = np.array(image).astype(np.float32) / 255.0
    image = image[None].transpose(0, 3, 1, 2)
    image = torch.from_numpy(image)
    return 2.0 * image - 1.0


class StableDiffusionImg2ImgPipeline(DiffusionPipeline):
    r"""
    Pipeline for text-guided image to image generation using Stable Diffusion.

    This model inherits from [`DiffusionPipeline`]. Check the superclass documentation for the generic methods the
    library implements for all the pipelines (such as downloading or saving, running on a particular device, etc.)

    Args:
        vae ([`AutoencoderKL`]):
            Variational Auto-Encoder (VAE) Model to encode and decode images to and from latent representations.
        text_encoder ([`CLIPTextModel`]):
            Frozen text-encoder. Stable Diffusion uses the text portion of
            [CLIP](https://huggingface.co/docs/transformers/model_doc/clip#transformers.CLIPTextModel), specifically
            the [clip-vit-large-patch14](https://huggingface.co/openai/clip-vit-large-patch14) variant.
        tokenizer (`CLIPTokenizer`):
            Tokenizer of class
            [CLIPTokenizer](https://huggingface.co/docs/transformers/v4.21.0/en/model_doc/clip#transformers.CLIPTokenizer).
        unet ([`UNet2DConditionModel`]): Conditional U-Net architecture to denoise the encoded image latents.
        scheduler ([`SchedulerMixin`]):
            A scheduler to be used in combination with `unet` to denoise the encoded image latents. Can be one of
            [`DDIMScheduler`], [`LMSDiscreteScheduler`], or [`PNDMScheduler`].
        safety_checker ([`StableDiffusionSafetyChecker`]):
            Classification module that estimates whether generated images could be considered offensive or harmful.
            Please, refer to the [model card](https://huggingface.co/runwayml/stable-diffusion-v1-5) for details.
        feature_extractor ([`CLIPFeatureExtractor`]):
            Model that extracts features from generated images to be used as inputs for the `safety_checker`.
    """
    _optional_components = ["safety_checker", "feature_extractor"]

    # Copied from diffusers.pipelines.stable_diffusion.pipeline_stable_diffusion.StableDiffusionPipeline.__init__
    def __init__(
        self,
        vae: AutoencoderKL,
        text_encoder: CLIPTextModel,
        tokenizer: CLIPTokenizer,
        unet: UNet2DConditionModel,
        scheduler: Union[
            DDIMScheduler,
            PNDMScheduler,
            LMSDiscreteScheduler,
            EulerDiscreteScheduler,
            EulerAncestralDiscreteScheduler,
            DPMSolverMultistepScheduler,
        ],
<<<<<<< HEAD
        safety_checker: StableDiffusionSafetyChecker = None,
        feature_extractor: CLIPFeatureExtractor = None,
=======
        safety_checker: StableDiffusionSafetyChecker,
        feature_extractor: CLIPFeatureExtractor,
        requires_safety_checker: bool = True,
>>>>>>> 76845183
    ):
        super().__init__()

        if hasattr(scheduler.config, "steps_offset") and scheduler.config.steps_offset != 1:
            deprecation_message = (
                f"The configuration file of this scheduler: {scheduler} is outdated. `steps_offset`"
                f" should be set to 1 instead of {scheduler.config.steps_offset}. Please make sure "
                "to update the config accordingly as leaving `steps_offset` might led to incorrect results"
                " in future versions. If you have downloaded this checkpoint from the Hugging Face Hub,"
                " it would be very nice if you could open a Pull request for the `scheduler/scheduler_config.json`"
                " file"
            )
            deprecate("steps_offset!=1", "1.0.0", deprecation_message, standard_warn=False)
            new_config = dict(scheduler.config)
            new_config["steps_offset"] = 1
            scheduler._internal_dict = FrozenDict(new_config)

        if hasattr(scheduler.config, "clip_sample") and scheduler.config.clip_sample is True:
            deprecation_message = (
                f"The configuration file of this scheduler: {scheduler} has not set the configuration `clip_sample`."
                " `clip_sample` should be set to False in the configuration file. Please make sure to update the"
                " config accordingly as not setting `clip_sample` in the config might lead to incorrect results in"
                " future versions. If you have downloaded this checkpoint from the Hugging Face Hub, it would be very"
                " nice if you could open a Pull request for the `scheduler/scheduler_config.json` file"
            )
            deprecate("clip_sample not set", "1.0.0", deprecation_message, standard_warn=False)
            new_config = dict(scheduler.config)
            new_config["clip_sample"] = False
            scheduler._internal_dict = FrozenDict(new_config)

        if safety_checker is None and requires_safety_checker:
            logger.warning(
                f"You have disabled the safety checker for {self.__class__} by passing `safety_checker=None`. Ensure"
                " that you abide to the conditions of the Stable Diffusion license and do not expose unfiltered"
                " results in services or applications open to the public. Both the diffusers team and Hugging Face"
                " strongly recommend to keep the safety filter enabled in all public facing circumstances, disabling"
                " it only for use-cases that involve analyzing network behavior or auditing its results. For more"
                " information, please have a look at https://github.com/huggingface/diffusers/pull/254 ."
            )

        if safety_checker is not None and feature_extractor is None:
            raise ValueError(
                "Make sure to define a feature extractor when loading {self.__class__} if you want to use the safety"
                " checker. If you do not want to use the safety checker, you can pass `'safety_checker=None'` instead."
            )

        is_unet_version_less_0_9_0 = hasattr(unet.config, "_diffusers_version") and version.parse(
            version.parse(unet.config._diffusers_version).base_version
        ) < version.parse("0.9.0.dev0")
        is_unet_sample_size_less_64 = hasattr(unet.config, "sample_size") and unet.config.sample_size < 64
        if is_unet_version_less_0_9_0 and is_unet_sample_size_less_64:
            deprecation_message = (
                "The configuration file of the unet has set the default `sample_size` to smaller than"
                " 64 which seems highly unlikely .If you're checkpoint is a fine-tuned version of any of the"
                " following: \n- CompVis/stable-diffusion-v1-4 \n- CompVis/stable-diffusion-v1-3 \n-"
                " CompVis/stable-diffusion-v1-2 \n- CompVis/stable-diffusion-v1-1 \n- runwayml/stable-diffusion-v1-5"
                " \n- runwayml/stable-diffusion-inpainting \n you should change 'sample_size' to 64 in the"
                " configuration file. Please make sure to update the config accordingly as leaving `sample_size=32`"
                " in the config might lead to incorrect results in future versions. If you have downloaded this"
                " checkpoint from the Hugging Face Hub, it would be very nice if you could open a Pull request for"
                " the `unet/config.json` file"
            )
            deprecate("sample_size<64", "1.0.0", deprecation_message, standard_warn=False)
            new_config = dict(unet.config)
            new_config["sample_size"] = 64
            unet._internal_dict = FrozenDict(new_config)

        self.register_modules(
            vae=vae,
            text_encoder=text_encoder,
            tokenizer=tokenizer,
            unet=unet,
            scheduler=scheduler,
            safety_checker=None, #safety_checker,
            feature_extractor=feature_extractor,
        )
        self.vae_scale_factor = 2 ** (len(self.vae.config.block_out_channels) - 1)
        self.register_to_config(requires_safety_checker=requires_safety_checker)

    # Copied from diffusers.pipelines.stable_diffusion.pipeline_stable_diffusion.StableDiffusionPipeline.enable_attention_slicing
    def enable_attention_slicing(self, slice_size: Optional[Union[str, int]] = "auto"):
        r"""
        Enable sliced attention computation.

        When this option is enabled, the attention module will split the input tensor in slices, to compute attention
        in several steps. This is useful to save some memory in exchange for a small speed decrease.

        Args:
            slice_size (`str` or `int`, *optional*, defaults to `"auto"`):
                When `"auto"`, halves the input to the attention heads, so attention will be computed in two steps. If
                a number is provided, uses as many slices as `attention_head_dim // slice_size`. In this case,
                `attention_head_dim` must be a multiple of `slice_size`.
        """
        if slice_size == "auto":
            if isinstance(self.unet.config.attention_head_dim, int):
                # half the attention head size is usually a good trade-off between
                # speed and memory
                slice_size = self.unet.config.attention_head_dim // 2
            else:
                # if `attention_head_dim` is a list, take the smallest head size
                slice_size = min(self.unet.config.attention_head_dim)

        self.unet.set_attention_slice(slice_size)

    # Copied from diffusers.pipelines.stable_diffusion.pipeline_stable_diffusion.StableDiffusionPipeline.disable_attention_slicing
    def disable_attention_slicing(self):
        r"""
        Disable sliced attention computation. If `enable_attention_slicing` was previously invoked, this method will go
        back to computing attention in one step.
        """
        # set slice_size = `None` to disable `attention slicing`
        self.enable_attention_slicing(None)

    # Copied from diffusers.pipelines.stable_diffusion.pipeline_stable_diffusion.StableDiffusionPipeline.enable_sequential_cpu_offload
    def enable_sequential_cpu_offload(self, gpu_id=0):
        r"""
        Offloads all models to CPU using accelerate, significantly reducing memory usage. When called, unet,
        text_encoder, vae and safety checker have their state dicts saved to CPU and then are moved to a
        `torch.device('meta') and loaded to GPU only when their specific submodule has its `forward` method called.
        """
        if is_accelerate_available():
            from accelerate import cpu_offload
        else:
            raise ImportError("Please install accelerate via `pip install accelerate`")

        device = torch.device(f"cuda:{gpu_id}")

        for cpu_offloaded_model in [self.unet, self.text_encoder, self.vae]:
            if cpu_offloaded_model is not None:
                cpu_offload(cpu_offloaded_model, device)

        if self.safety_checker is not None:
            # TODO(Patrick) - there is currently a bug with cpu offload of nn.Parameter in accelerate
            # fix by only offloading self.safety_checker for now
            cpu_offload(self.safety_checker.vision_model, device)

    @property
    # Copied from diffusers.pipelines.stable_diffusion.pipeline_stable_diffusion.StableDiffusionPipeline._execution_device
    def _execution_device(self):
        r"""
        Returns the device on which the pipeline's models will be executed. After calling
        `pipeline.enable_sequential_cpu_offload()` the execution device can only be inferred from Accelerate's module
        hooks.
        """
        if self.device != torch.device("meta") or not hasattr(self.unet, "_hf_hook"):
            return self.device
        for module in self.unet.modules():
            if (
                hasattr(module, "_hf_hook")
                and hasattr(module._hf_hook, "execution_device")
                and module._hf_hook.execution_device is not None
            ):
                return torch.device(module._hf_hook.execution_device)
        return self.device

    # Copied from diffusers.pipelines.stable_diffusion.pipeline_stable_diffusion.StableDiffusionPipeline.enable_xformers_memory_efficient_attention
    def enable_xformers_memory_efficient_attention(self):
        r"""
        Enable memory efficient attention as implemented in xformers.

        When this option is enabled, you should observe lower GPU memory usage and a potential speed up at inference
        time. Speed up at training time is not guaranteed.

        Warning: When Memory Efficient Attention and Sliced attention are both enabled, the Memory Efficient Attention
        is used.
        """
        self.unet.set_use_memory_efficient_attention_xformers(True)

    # Copied from diffusers.pipelines.stable_diffusion.pipeline_stable_diffusion.StableDiffusionPipeline.disable_xformers_memory_efficient_attention
    def disable_xformers_memory_efficient_attention(self):
        r"""
        Disable memory efficient attention as implemented in xformers.
        """
        self.unet.set_use_memory_efficient_attention_xformers(False)

    # Copied from diffusers.pipelines.stable_diffusion.pipeline_stable_diffusion.StableDiffusionPipeline._encode_prompt
    def _encode_prompt(self, prompt, device, num_images_per_prompt, do_classifier_free_guidance, negative_prompt):
        r"""
        Encodes the prompt into text encoder hidden states.

        Args:
            prompt (`str` or `list(int)`):
                prompt to be encoded
            device: (`torch.device`):
                torch device
            num_images_per_prompt (`int`):
                number of images that should be generated per prompt
            do_classifier_free_guidance (`bool`):
                whether to use classifier free guidance or not
            negative_prompt (`str` or `List[str]`):
                The prompt or prompts not to guide the image generation. Ignored when not using guidance (i.e., ignored
                if `guidance_scale` is less than `1`).
        """
        batch_size = len(prompt) if isinstance(prompt, list) else 1

        text_inputs = self.tokenizer(
            prompt,
            padding="max_length",
            max_length=self.tokenizer.model_max_length,
            truncation=True,
            return_tensors="pt",
        )
        text_input_ids = text_inputs.input_ids
        untruncated_ids = self.tokenizer(prompt, padding="max_length", return_tensors="pt").input_ids

        if not torch.equal(text_input_ids, untruncated_ids):
            removed_text = self.tokenizer.batch_decode(untruncated_ids[:, self.tokenizer.model_max_length - 1 : -1])
            logger.warning(
                "The following part of your input was truncated because CLIP can only handle sequences up to"
                f" {self.tokenizer.model_max_length} tokens: {removed_text}"
            )

        if hasattr(self.text_encoder.config, "use_attention_mask") and self.text_encoder.config.use_attention_mask:
            attention_mask = text_inputs.attention_mask.to(device)
        else:
            attention_mask = None

        text_embeddings = self.text_encoder(
            text_input_ids.to(device),
            attention_mask=attention_mask,
        )
        text_embeddings = text_embeddings[0]

        # duplicate text embeddings for each generation per prompt, using mps friendly method
        bs_embed, seq_len, _ = text_embeddings.shape
        text_embeddings = text_embeddings.repeat(1, num_images_per_prompt, 1)
        text_embeddings = text_embeddings.view(bs_embed * num_images_per_prompt, seq_len, -1)

        # get unconditional embeddings for classifier free guidance
        if do_classifier_free_guidance:
            uncond_tokens: List[str]
            if negative_prompt is None:
                uncond_tokens = [""] * batch_size
            elif type(prompt) is not type(negative_prompt):
                raise TypeError(
                    f"`negative_prompt` should be the same type to `prompt`, but got {type(negative_prompt)} !="
                    f" {type(prompt)}."
                )
            elif isinstance(negative_prompt, str):
                uncond_tokens = [negative_prompt]
            elif batch_size != len(negative_prompt):
                raise ValueError(
                    f"`negative_prompt`: {negative_prompt} has batch size {len(negative_prompt)}, but `prompt`:"
                    f" {prompt} has batch size {batch_size}. Please make sure that passed `negative_prompt` matches"
                    " the batch size of `prompt`."
                )
            else:
                uncond_tokens = negative_prompt

            max_length = text_input_ids.shape[-1]
            uncond_input = self.tokenizer(
                uncond_tokens,
                padding="max_length",
                max_length=max_length,
                truncation=True,
                return_tensors="pt",
            )

            if hasattr(self.text_encoder.config, "use_attention_mask") and self.text_encoder.config.use_attention_mask:
                attention_mask = uncond_input.attention_mask.to(device)
            else:
                attention_mask = None

            uncond_embeddings = self.text_encoder(
                uncond_input.input_ids.to(device),
                attention_mask=attention_mask,
            )
            uncond_embeddings = uncond_embeddings[0]

            # duplicate unconditional embeddings for each generation per prompt, using mps friendly method
            seq_len = uncond_embeddings.shape[1]
            uncond_embeddings = uncond_embeddings.repeat(1, num_images_per_prompt, 1)
            uncond_embeddings = uncond_embeddings.view(batch_size * num_images_per_prompt, seq_len, -1)

            # For classifier free guidance, we need to do two forward passes.
            # Here we concatenate the unconditional and text embeddings into a single batch
            # to avoid doing two forward passes
            text_embeddings = torch.cat([uncond_embeddings, text_embeddings])

        return text_embeddings

    # Copied from diffusers.pipelines.stable_diffusion.pipeline_stable_diffusion.StableDiffusionPipeline.run_safety_checker
    def run_safety_checker(self, image, device, dtype):
        if self.safety_checker is not None:
            safety_checker_input = self.feature_extractor(self.numpy_to_pil(image), return_tensors="pt").to(device)
            image, has_nsfw_concept = self.safety_checker(
                images=image, clip_input=safety_checker_input.pixel_values.to(dtype)
            )
        else:
            has_nsfw_concept = None
        return image, has_nsfw_concept

    # Copied from diffusers.pipelines.stable_diffusion.pipeline_stable_diffusion.StableDiffusionPipeline.decode_latents
    def decode_latents(self, latents):
        latents = 1 / 0.18215 * latents
        image = self.vae.decode(latents).sample
        image = (image / 2 + 0.5).clamp(0, 1)
        # we always cast to float32 as this does not cause significant overhead and is compatible with bfloa16
        image = image.cpu().permute(0, 2, 3, 1).float().numpy()
        return image

    # Copied from diffusers.pipelines.stable_diffusion.pipeline_stable_diffusion.StableDiffusionPipeline.prepare_extra_step_kwargs
    def prepare_extra_step_kwargs(self, generator, eta):
        # prepare extra kwargs for the scheduler step, since not all schedulers have the same signature
        # eta (η) is only used with the DDIMScheduler, it will be ignored for other schedulers.
        # eta corresponds to η in DDIM paper: https://arxiv.org/abs/2010.02502
        # and should be between [0, 1]

        accepts_eta = "eta" in set(inspect.signature(self.scheduler.step).parameters.keys())
        extra_step_kwargs = {}
        if accepts_eta:
            extra_step_kwargs["eta"] = eta

        # check if the scheduler accepts generator
        accepts_generator = "generator" in set(inspect.signature(self.scheduler.step).parameters.keys())
        if accepts_generator:
            extra_step_kwargs["generator"] = generator
        return extra_step_kwargs

    def check_inputs(self, prompt, strength, callback_steps):
        if not isinstance(prompt, str) and not isinstance(prompt, list):
            raise ValueError(f"`prompt` has to be of type `str` or `list` but is {type(prompt)}")

        if strength < 0 or strength > 1:
            raise ValueError(f"The value of strength should in [1.0, 1.0] but is {strength}")

        if (callback_steps is None) or (
            callback_steps is not None and (not isinstance(callback_steps, int) or callback_steps <= 0)
        ):
            raise ValueError(
                f"`callback_steps` has to be a positive integer but is {callback_steps} of type"
                f" {type(callback_steps)}."
            )

    def get_timesteps(self, num_inference_steps, strength, device):
        # get the original timestep using init_timestep
        offset = self.scheduler.config.get("steps_offset", 0)
        init_timestep = int(num_inference_steps * strength) + offset
        init_timestep = min(init_timestep, num_inference_steps)

        t_start = max(num_inference_steps - init_timestep + offset, 0)
        timesteps = self.scheduler.timesteps[t_start:]

        return timesteps

    def prepare_latents(self, init_image, timestep, batch_size, num_images_per_prompt, dtype, device, generator=None):
        init_image = init_image.to(device=device, dtype=dtype)
        init_latent_dist = self.vae.encode(init_image).latent_dist
        init_latents = init_latent_dist.sample(generator=generator)
        init_latents = 0.18215 * init_latents

        if batch_size > init_latents.shape[0] and batch_size % init_latents.shape[0] == 0:
            # expand init_latents for batch_size
            deprecation_message = (
                f"You have passed {batch_size} text prompts (`prompt`), but only {init_latents.shape[0]} initial"
                " images (`init_image`). Initial images are now duplicating to match the number of text prompts. Note"
                " that this behavior is deprecated and will be removed in a version 1.0.0. Please make sure to update"
                " your script to pass as many init images as text prompts to suppress this warning."
            )
            deprecate("len(prompt) != len(init_image)", "1.0.0", deprecation_message, standard_warn=False)
            additional_image_per_prompt = batch_size // init_latents.shape[0]
            init_latents = torch.cat([init_latents] * additional_image_per_prompt * num_images_per_prompt, dim=0)
        elif batch_size > init_latents.shape[0] and batch_size % init_latents.shape[0] != 0:
            raise ValueError(
                f"Cannot duplicate `init_image` of batch size {init_latents.shape[0]} to {batch_size} text prompts."
            )
        else:
            init_latents = torch.cat([init_latents] * num_images_per_prompt, dim=0)

        # add noise to latents using the timesteps
        noise = torch.randn(init_latents.shape, generator=generator, device=device, dtype=dtype)

        # get latents
        init_latents = self.scheduler.add_noise(init_latents, noise, timestep)
        latents = init_latents

        return latents

    @torch.no_grad()
    def __call__(
        self,
        prompt: Union[str, List[str]],
        init_image: Union[torch.FloatTensor, PIL.Image.Image],
        strength: float = 0.8,
        num_inference_steps: Optional[int] = 50,
        guidance_scale: Optional[float] = 7.5,
        negative_prompt: Optional[Union[str, List[str]]] = None,
        num_images_per_prompt: Optional[int] = 1,
        eta: Optional[float] = 0.0,
        generator: Optional[torch.Generator] = None,
        output_type: Optional[str] = "pil",
        return_dict: bool = True,
        callback: Optional[Callable[[int, int, torch.FloatTensor], None]] = None,
        callback_steps: Optional[int] = 1,
        **kwargs,
    ):
        r"""
        Function invoked when calling the pipeline for generation.

        Args:
            prompt (`str` or `List[str]`):
                The prompt or prompts to guide the image generation.
            init_image (`torch.FloatTensor` or `PIL.Image.Image`):
                `Image`, or tensor representing an image batch, that will be used as the starting point for the
                process.
            strength (`float`, *optional*, defaults to 0.8):
                Conceptually, indicates how much to transform the reference `init_image`. Must be between 0 and 1.
                `init_image` will be used as a starting point, adding more noise to it the larger the `strength`. The
                number of denoising steps depends on the amount of noise initially added. When `strength` is 1, added
                noise will be maximum and the denoising process will run for the full number of iterations specified in
                `num_inference_steps`. A value of 1, therefore, essentially ignores `init_image`.
            num_inference_steps (`int`, *optional*, defaults to 50):
                The number of denoising steps. More denoising steps usually lead to a higher quality image at the
                expense of slower inference. This parameter will be modulated by `strength`.
            guidance_scale (`float`, *optional*, defaults to 7.5):
                Guidance scale as defined in [Classifier-Free Diffusion Guidance](https://arxiv.org/abs/2207.12598).
                `guidance_scale` is defined as `w` of equation 2. of [Imagen
                Paper](https://arxiv.org/pdf/2205.11487.pdf). Guidance scale is enabled by setting `guidance_scale >
                1`. Higher guidance scale encourages to generate images that are closely linked to the text `prompt`,
                usually at the expense of lower image quality.
            negative_prompt (`str` or `List[str]`, *optional*):
                The prompt or prompts not to guide the image generation. Ignored when not using guidance (i.e., ignored
                if `guidance_scale` is less than `1`).
            num_images_per_prompt (`int`, *optional*, defaults to 1):
                The number of images to generate per prompt.
            eta (`float`, *optional*, defaults to 0.0):
                Corresponds to parameter eta (η) in the DDIM paper: https://arxiv.org/abs/2010.02502. Only applies to
                [`schedulers.DDIMScheduler`], will be ignored for others.
            generator (`torch.Generator`, *optional*):
                A [torch generator](https://pytorch.org/docs/stable/generated/torch.Generator.html) to make generation
                deterministic.
            output_type (`str`, *optional*, defaults to `"pil"`):
                The output format of the generate image. Choose between
                [PIL](https://pillow.readthedocs.io/en/stable/): `PIL.Image.Image` or `np.array`.
            return_dict (`bool`, *optional*, defaults to `True`):
                Whether or not to return a [`~pipelines.stable_diffusion.StableDiffusionPipelineOutput`] instead of a
                plain tuple.
            callback (`Callable`, *optional*):
                A function that will be called every `callback_steps` steps during inference. The function will be
                called with the following arguments: `callback(step: int, timestep: int, latents: torch.FloatTensor)`.
            callback_steps (`int`, *optional*, defaults to 1):
                The frequency at which the `callback` function will be called. If not specified, the callback will be
                called at every step.

        Returns:
            [`~pipelines.stable_diffusion.StableDiffusionPipelineOutput`] or `tuple`:
            [`~pipelines.stable_diffusion.StableDiffusionPipelineOutput`] if `return_dict` is True, otherwise a `tuple.
            When returning a tuple, the first element is a list with the generated images, and the second element is a
            list of `bool`s denoting whether the corresponding generated image likely represents "not-safe-for-work"
            (nsfw) content, according to the `safety_checker`.
        """
        # 1. Check inputs
        self.check_inputs(prompt, strength, callback_steps)

        # 2. Define call parameters
        batch_size = 1 if isinstance(prompt, str) else len(prompt)
        device = self._execution_device
        # here `guidance_scale` is defined analog to the guidance weight `w` of equation (2)
        # of the Imagen paper: https://arxiv.org/pdf/2205.11487.pdf . `guidance_scale = 1`
        # corresponds to doing no classifier free guidance.
        do_classifier_free_guidance = guidance_scale > 1.0

        # 3. Encode input prompt
        text_embeddings = self._encode_prompt(
            prompt, device, num_images_per_prompt, do_classifier_free_guidance, negative_prompt
        )

        # 4. Preprocess image
        if isinstance(init_image, PIL.Image.Image):
            init_image = preprocess(init_image)

        # 5. set timesteps
        self.scheduler.set_timesteps(num_inference_steps, device=device)
        timesteps = self.get_timesteps(num_inference_steps, strength, device)
        latent_timestep = timesteps[:1].repeat(batch_size * num_images_per_prompt)

        # 6. Prepare latent variables
        latents = self.prepare_latents(
            init_image, latent_timestep, batch_size, num_images_per_prompt, text_embeddings.dtype, device, generator
        )

        # 7. Prepare extra step kwargs. TODO: Logic should ideally just be moved out of the pipeline
        extra_step_kwargs = self.prepare_extra_step_kwargs(generator, eta)

        # 8. Denoising loop
        for i, t in enumerate(self.progress_bar(timesteps)):
            # expand the latents if we are doing classifier free guidance
            latent_model_input = torch.cat([latents] * 2) if do_classifier_free_guidance else latents
            latent_model_input = self.scheduler.scale_model_input(latent_model_input, t)

            # predict the noise residual
            noise_pred = self.unet(latent_model_input, t, encoder_hidden_states=text_embeddings).sample

            # perform guidance
            if do_classifier_free_guidance:
                noise_pred_uncond, noise_pred_text = noise_pred.chunk(2)
                noise_pred = noise_pred_uncond + guidance_scale * (noise_pred_text - noise_pred_uncond)

            # compute the previous noisy sample x_t -> x_t-1
            latents = self.scheduler.step(noise_pred, t, latents, **extra_step_kwargs).prev_sample

            # call the callback, if provided
            if callback is not None and i % callback_steps == 0:
                callback(i, t, latents)

        # 9. Post-processing
        image = self.decode_latents(latents)

        # 10. Run safety checker
        image, has_nsfw_concept = self.run_safety_checker(image, device, text_embeddings.dtype)

        # 11. Convert to PIL
        if output_type == "pil":
            image = self.numpy_to_pil(image)

        if not return_dict:
            return (image, has_nsfw_concept)

        return StableDiffusionPipelineOutput(images=image, nsfw_content_detected=has_nsfw_concept)<|MERGE_RESOLUTION|>--- conflicted
+++ resolved
@@ -96,14 +96,9 @@
             EulerAncestralDiscreteScheduler,
             DPMSolverMultistepScheduler,
         ],
-<<<<<<< HEAD
         safety_checker: StableDiffusionSafetyChecker = None,
         feature_extractor: CLIPFeatureExtractor = None,
-=======
-        safety_checker: StableDiffusionSafetyChecker,
-        feature_extractor: CLIPFeatureExtractor,
-        requires_safety_checker: bool = True,
->>>>>>> 76845183
+        requires_safety_checker: bool = False,
     ):
         super().__init__()
 
