--- conflicted
+++ resolved
@@ -1,3 +1,17 @@
+# Copyright 2022 The HuggingFace Team. All rights reserved.
+#
+# Licensed under the Apache License, Version 2.0 (the "License");
+# you may not use this file except in compliance with the License.
+# You may obtain a copy of the License at
+#
+#     http://www.apache.org/licenses/LICENSE-2.0
+#
+# Unless required by applicable law or agreed to in writing, software
+# distributed under the License is distributed on an "AS IS" BASIS,
+# WITHOUT WARRANTIES OR CONDITIONS OF ANY KIND, either express or implied.
+# See the License for the specific language governing permissions and
+# limitations under the License.
+
 import inspect
 from typing import Callable, List, Optional, Union
 
@@ -12,6 +26,7 @@
 from ...pipeline_utils import DiffusionPipeline
 from ...schedulers import (
     DDIMScheduler,
+    DPMSolverMultistepScheduler,
     EulerAncestralDiscreteScheduler,
     EulerDiscreteScheduler,
     LMSDiscreteScheduler,
@@ -44,7 +59,7 @@
             [CLIPTokenizer](https://huggingface.co/docs/transformers/v4.21.0/en/model_doc/clip#transformers.CLIPTokenizer).
         unet ([`UNet2DConditionModel`]): Conditional U-Net architecture to denoise the encoded image latents.
         scheduler ([`SchedulerMixin`]):
-            A scheduler to be used in combination with `unet` to denoise the encoded image latens. Can be one of
+            A scheduler to be used in combination with `unet` to denoise the encoded image latents. Can be one of
             [`DDIMScheduler`], [`LMSDiscreteScheduler`], or [`PNDMScheduler`].
         safety_checker ([`StableDiffusionSafetyChecker`]):
             Classification module that estimates whether generated images could be considered offensive or harmful.
@@ -61,11 +76,16 @@
         tokenizer: CLIPTokenizer,
         unet: UNet2DConditionModel,
         scheduler: Union[
-            DDIMScheduler, PNDMScheduler, LMSDiscreteScheduler, EulerDiscreteScheduler, EulerAncestralDiscreteScheduler
+            DDIMScheduler,
+            PNDMScheduler,
+            LMSDiscreteScheduler,
+            EulerDiscreteScheduler,
+            EulerAncestralDiscreteScheduler,
+            DPMSolverMultistepScheduler,
         ],
-        safety_checker: StableDiffusionSafetyChecker = None,
-        feature_extractor: CLIPFeatureExtractor = None,
-        requires_safety_checker: bool = False,
+        safety_checker: StableDiffusionSafetyChecker,
+        feature_extractor: CLIPFeatureExtractor,
+        requires_safety_checker: bool = True,
     ):
         super().__init__()
 
@@ -139,8 +159,8 @@
             tokenizer=tokenizer,
             unet=unet,
             scheduler=scheduler,
-            safety_checker=None, #safety_checker,
-            feature_extractor=None, #feature_extractor,
+            safety_checker=safety_checker,
+            feature_extractor=feature_extractor,
         )
         self.vae_scale_factor = 2 ** (len(self.vae.config.block_out_channels) - 1)
         self.register_to_config(requires_safety_checker=requires_safety_checker)
@@ -161,7 +181,7 @@
         """
         self.vae.disable_slicing()
 
-    def enable_sequential_cpu_offload(self):
+    def enable_sequential_cpu_offload(self, gpu_id=0):
         r"""
         Offloads all models to CPU using accelerate, significantly reducing memory usage. When called, unet,
         text_encoder, vae and safety checker have their state dicts saved to CPU and then are moved to a
@@ -172,7 +192,7 @@
         else:
             raise ImportError("Please install accelerate via `pip install accelerate`")
 
-        device = torch.device("cuda")
+        device = torch.device(f"cuda:{gpu_id}")
 
         for cpu_offloaded_model in [self.unet, self.text_encoder, self.vae]:
             if cpu_offloaded_model is not None:
@@ -388,12 +408,11 @@
     @torch.no_grad()
     def __call__(
         self,
-        prompt: Union[str, List[str]] = "",
+        prompt: Union[str, List[str]],
         height: Optional[int] = None,
         width: Optional[int] = None,
         num_inference_steps: int = 50,
         guidance_scale: float = 7.5,
-        text_embeddings: Optional[torch.FloatTensor] = None,
         negative_prompt: Optional[Union[str, List[str]]] = None,
         num_images_per_prompt: Optional[int] = 1,
         eta: float = 0.0,
@@ -474,10 +493,9 @@
         do_classifier_free_guidance = guidance_scale > 1.0
 
         # 3. Encode input prompt
-        if text_embeddings is None:
-            text_embeddings = self._encode_prompt(
-                prompt, device, num_images_per_prompt, do_classifier_free_guidance, negative_prompt
-            )
+        text_embeddings = self._encode_prompt(
+            prompt, device, num_images_per_prompt, do_classifier_free_guidance, negative_prompt
+        )
 
         # 4. Prepare timesteps
         self.scheduler.set_timesteps(num_inference_steps, device=device)
@@ -500,32 +518,6 @@
         extra_step_kwargs = self.prepare_extra_step_kwargs(generator, eta)
 
         # 7. Denoising loop
-<<<<<<< HEAD
-        for i, t in enumerate(self.progress_bar(timesteps)):
-            # expand the latents if we are doing classifier free guidance
-            latent_model_input = torch.cat([latents] * 2) if do_classifier_free_guidance else latents
-            latent_model_input = self.scheduler.scale_model_input(latent_model_input, t)
-
-            latent_model_input = latent_model_input.to(self.unet.dtype)
-            text_embeddings = text_embeddings.to(self.unet.dtype)
-
-            # predict the noise residual
-            noise_pred = self.unet(latent_model_input, t, encoder_hidden_states=text_embeddings).sample
-
-            noise_pred = noise_pred.to(latents.dtype)
-
-            # perform guidance
-            if do_classifier_free_guidance:
-                noise_pred_uncond, noise_pred_text = noise_pred.chunk(2)
-                noise_pred = noise_pred_uncond + guidance_scale * (noise_pred_text - noise_pred_uncond)
-
-            # compute the previous noisy sample x_t -> x_t-1
-            latents = self.scheduler.step(noise_pred, t, latents, **extra_step_kwargs).prev_sample
-
-            # call the callback, if provided
-            if callback is not None and i % callback_steps == 0:
-                callback(i, t, latents)
-=======
         num_warmup_steps = len(timesteps) - num_inference_steps * self.scheduler.order
         with self.progress_bar(total=num_inference_steps) as progress_bar:
             for i, t in enumerate(timesteps):
@@ -533,8 +525,13 @@
                 latent_model_input = torch.cat([latents] * 2) if do_classifier_free_guidance else latents
                 latent_model_input = self.scheduler.scale_model_input(latent_model_input, t)
 
+	            latent_model_input = latent_model_input.to(self.unet.dtype)
+	            text_embeddings = text_embeddings.to(self.unet.dtype)
+
                 # predict the noise residual
                 noise_pred = self.unet(latent_model_input, t, encoder_hidden_states=text_embeddings).sample
+
+            	noise_pred = noise_pred.to(latents.dtype)
 
                 # perform guidance
                 if do_classifier_free_guidance:
@@ -549,7 +546,6 @@
                     progress_bar.update()
                     if callback is not None and i % callback_steps == 0:
                         callback(i, t, latents)
->>>>>>> f7bb9cae
 
         # 8. Post-processing
         image = self.decode_latents(latents)
