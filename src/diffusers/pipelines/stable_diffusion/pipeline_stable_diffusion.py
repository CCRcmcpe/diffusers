--- conflicted
+++ resolved
@@ -2,17 +2,11 @@
 from typing import Callable, List, Optional, Union
 
 import torch
-<<<<<<< HEAD
-=======
 
 from diffusers.utils import is_accelerate_available
 from packaging import version
->>>>>>> 58a03e9a
 from transformers import CLIPFeatureExtractor, CLIPTextModel, CLIPTokenizer
 
-from diffusers.utils import is_accelerate_available
-from . import StableDiffusionPipelineOutput
-from .safety_checker import StableDiffusionSafetyChecker
 from ...configuration_utils import FrozenDict
 from ...models import AutoencoderKL, UNet2DConditionModel
 from ...pipeline_utils import DiffusionPipeline
@@ -24,6 +18,9 @@
     PNDMScheduler,
 )
 from ...utils import deprecate, logging
+from . import StableDiffusionPipelineOutput
+from .safety_checker import StableDiffusionSafetyChecker
+
 
 logger = logging.get_logger(__name__)  # pylint: disable=invalid-name
 
