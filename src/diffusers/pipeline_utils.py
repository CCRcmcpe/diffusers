--- conflicted
+++ resolved
@@ -182,8 +182,8 @@
 
                 register_dict = {name: (library, class_name)}
 
-                # save model index config
-                self.register_to_config(**register_dict)
+            # save model index config
+            self.register_to_config(**register_dict)
 
             # set models
             setattr(self, name, module)
@@ -239,10 +239,6 @@
                 if save_method_name is not None:
                     break
 
-<<<<<<< HEAD
-            if save_method_name is not None:
-                save_method = getattr(sub_model, save_method_name)
-=======
             save_method = getattr(sub_model, save_method_name)
 
             # Call the save method with the argument safe_serialization only if it's supported
@@ -253,7 +249,6 @@
                     os.path.join(save_directory, pipeline_component_name), safe_serialization=safe_serialization
                 )
             else:
->>>>>>> f7bb9cae
                 save_method(os.path.join(save_directory, pipeline_component_name))
 
     def to(self, torch_device: Optional[Union[str, torch.device]] = None):
@@ -726,9 +721,9 @@
                 init_kwargs[module] = passed_class_obj.get(module, None)
         elif len(missing_modules) > 0:
             passed_modules = set(list(init_kwargs.keys()) + list(passed_class_obj.keys())) - optional_kwargs
-            # raise ValueError(
-            #     f"Pipeline {pipeline_class} expected {expected_modules}, but only {passed_modules} were passed."
-            # )
+            raise ValueError(
+                f"Pipeline {pipeline_class} expected {expected_modules}, but only {passed_modules} were passed."
+            )
 
         # 5. Instantiate the pipeline
         model = pipeline_class(**init_kwargs)
