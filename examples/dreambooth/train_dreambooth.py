--- conflicted
+++ resolved
@@ -42,18 +42,10 @@
         help="Path to pretrained model or model identifier from huggingface.co/models.",
     )
     parser.add_argument(
-<<<<<<< HEAD
         "--pretrained_vae_name_or_path",
         type=str,
         default=None,
         help="Path to pretrained vae or vae identifier from huggingface.co/models.",
-=======
-        "--revision",
-        type=str,
-        default=None,
-        required=False,
-        help="Revision of pretrained model identifier from huggingface.co/models.",
->>>>>>> 1fc20882
     )
     parser.add_argument(
         "--tokenizer_name",
@@ -392,14 +384,9 @@
         return f"{organization}/{model_id}"
 
 
-<<<<<<< HEAD
 def main():
     args = parse_args()
     logging_dir = Path(args.output_dir, "0", args.logging_dir)
-=======
-def main(args):
-    logging_dir = Path(args.output_dir, args.logging_dir)
->>>>>>> 1fc20882
 
     accelerator = Accelerator(
         gradient_accumulation_steps=args.gradient_accumulation_steps,
@@ -420,7 +407,6 @@
     if args.seed is not None:
         set_seed(args.seed)
 
-<<<<<<< HEAD
     if args.concepts_list is None:
         args.concepts_list = [
             {
@@ -433,26 +419,6 @@
     else:
         with open(args.concepts_list, "r") as f:
             args.concepts_list = json.load(f)
-=======
-    if args.with_prior_preservation:
-        class_images_dir = Path(args.class_data_dir)
-        if not class_images_dir.exists():
-            class_images_dir.mkdir(parents=True)
-        cur_class_images = len(list(class_images_dir.iterdir()))
-
-        if cur_class_images < args.num_class_images:
-            torch_dtype = torch.float16 if accelerator.device.type == "cuda" else torch.float32
-            pipeline = StableDiffusionPipeline.from_pretrained(
-                args.pretrained_model_name_or_path,
-                torch_dtype=torch_dtype,
-                safety_checker=None,
-                revision=args.revision,
-            )
-            pipeline.set_progress_bar_config(disable=True)
-
-            num_new_images = args.num_class_images - cur_class_images
-            logger.info(f"Number of class images to sample: {num_new_images}.")
->>>>>>> 1fc20882
 
     if args.with_prior_preservation:
         pipeline = None
@@ -599,11 +565,7 @@
         return batch
 
     train_dataloader = torch.utils.data.DataLoader(
-<<<<<<< HEAD
         train_dataset, batch_size=args.train_batch_size, shuffle=True, collate_fn=collate_fn, pin_memory=True
-=======
-        train_dataset, batch_size=args.train_batch_size, shuffle=True, collate_fn=collate_fn, num_workers=1
->>>>>>> 1fc20882
     )
 
     weight_dtype = torch.float32
@@ -819,22 +781,7 @@
 
         accelerator.wait_for_everyone()
 
-<<<<<<< HEAD
     save_weights(global_step)
-=======
-    # Create the pipeline using using the trained modules and save it.
-    if accelerator.is_main_process:
-        pipeline = StableDiffusionPipeline.from_pretrained(
-            args.pretrained_model_name_or_path,
-            unet=accelerator.unwrap_model(unet),
-            text_encoder=accelerator.unwrap_model(text_encoder),
-            revision=args.revision,
-        )
-        pipeline.save_pretrained(args.output_dir)
-
-        if args.push_to_hub:
-            repo.push_to_hub(commit_message="End of training", blocking=False, auto_lfs_prune=True)
->>>>>>> 1fc20882
 
     accelerator.end_training()
 
