# Copyright 2022 The HuggingFace Team. All rights reserved.
#
# Licensed under the Apache License, Version 2.0 (the "License");
# you may not use this file except in compliance with the License.
# You may obtain a copy of the License at
#
#     http://www.apache.org/licenses/LICENSE-2.0
#
# Unless required by applicable law or agreed to in writing, software
# distributed under the License is distributed on an "AS IS" BASIS,
# WITHOUT WARRANTIES OR CONDITIONS OF ANY KIND, either express or implied.
# See the License for the specific language governing permissions and
# limitations under the License.

"""
Simple check list from AllenNLP repo: https://github.com/allenai/allennlp/blob/main/setup.py

To create the package for pypi.

1. Run `make pre-release` (or `make pre-patch` for a patch release) then run `make fix-copies` to fix the index of the
   documentation.

   If releasing on a special branch, copy the updated README.md on the main branch for your the commit you will make
   for the post-release and run `make fix-copies` on the main branch as well.

2. Run Tests for Amazon Sagemaker. The documentation is located in `./tests/sagemaker/README.md`, otherwise @philschmid.

3. Unpin specific versions from setup.py that use a git install.

4. Checkout the release branch (v<RELEASE>-release, for example v4.19-release), and commit these changes with the
   message: "Release: <RELEASE>" and push.

5. Wait for the tests on main to be completed and be green (otherwise revert and fix bugs)

6. Add a tag in git to mark the release: "git tag v<RELEASE> -m 'Adds tag v<RELEASE> for pypi' "
   Push the tag to git: git push --tags origin v<RELEASE>-release

7. Build both the sources and the wheel. Do not change anything in setup.py between
   creating the wheel and the source distribution (obviously).

   For the wheel, run: "python setup.py bdist_wheel" in the top level directory.
   (this will build a wheel for the python version you use to build it).

   For the sources, run: "python setup.py sdist"
   You should now have a /dist directory with both .whl and .tar.gz source versions.

8. Check that everything looks correct by uploading the package to the pypi test server:

   twine upload dist/* -r pypitest
   (pypi suggest using twine as other methods upload files via plaintext.)
   You may have to specify the repository url, use the following command then:
   twine upload dist/* -r pypitest --repository-url=https://test.pypi.org/legacy/

   Check that you can install it in a virtualenv by running:
   pip install -i https://testpypi.python.org/pypi diffusers

   Check you can run the following commands:
   python -c "from diffusers import pipeline; classifier = pipeline('text-classification'); print(classifier('What a nice release'))"
   python -c "from diffusers import *"

9. Upload the final version to actual pypi:
   twine upload dist/* -r pypi

10. Copy the release notes from RELEASE.md to the tag in github once everything is looking hunky-dory.

11. Run `make post-release` (or, for a patch release, `make post-patch`). If you were on a branch for the release,
    you need to go back to main before executing this.
"""

import os
import re
from distutils.core import Command

from setuptools import find_packages, setup


# IMPORTANT:
# 1. all dependencies should be listed here with their version requirements if any
# 2. once modified, run: `make deps_table_update` to update src/diffusers/dependency_versions_table.py
_deps = [
    "Pillow",  # keep the PIL.Image.Resampling deprecation away
    "accelerate>=0.11.0",
    "black==22.12",
    "datasets",
    "filelock",
    "flake8>=3.8.3",
    "flax>=0.4.1",
    "hf-doc-builder>=0.3.0",
    "huggingface-hub>=0.10.0",
    "importlib_metadata",
    "isort>=5.5.4",
    "jax>=0.2.8,!=0.3.2",
    "jaxlib>=0.1.65",
    "k-diffusion>=0.0.12",
    "librosa",
    "modelcards>=0.1.4",
    "numpy",
    "parameterized",
    "pytest",
    "pytest-timeout",
    "pytest-xdist",
    "safetensors",
    "sentencepiece>=0.1.91,!=0.1.92",
    "scipy",
    "regex!=2019.12.17",
    "requests",
    "tensorboard",
    "torch>=1.4",
    "torchvision",
    "transformers>=4.25.1",
]

# this is a lookup table with items like:
#
# tokenizers: "huggingface-hub==0.8.0"
# packaging: "packaging"
#
# some of the values are versioned whereas others aren't.
deps = {b: a for a, b in (re.findall(r"^(([^!=<>~]+)(?:[!=<>~].*)?$)", x)[0] for x in _deps)}

# since we save this data in src/diffusers/dependency_versions_table.py it can be easily accessed from
# anywhere. If you need to quickly access the data from this table in a shell, you can do so easily with:
#
# python -c 'import sys; from diffusers.dependency_versions_table import deps; \
# print(" ".join([ deps[x] for x in sys.argv[1:]]))' tokenizers datasets
#
# Just pass the desired package names to that script as it's shown with 2 packages above.
#
# If diffusers is not yet installed and the work is done from the cloned repo remember to add `PYTHONPATH=src` to the script above
#
# You can then feed this for example to `pip`:
#
# pip install -U $(python -c 'import sys; from diffusers.dependency_versions_table import deps; \
# print(" ".join([ deps[x] for x in sys.argv[1:]]))' tokenizers datasets)
#


def deps_list(*pkgs):
    return [deps[pkg] for pkg in pkgs]


class DepsTableUpdateCommand(Command):
    """
    A custom distutils command that updates the dependency table.
    usage: python setup.py deps_table_update
    """

    description = "build runtime dependency table"
    user_options = [
        # format: (long option, short option, description).
        ("dep-table-update", None, "updates src/diffusers/dependency_versions_table.py"),
    ]

    def initialize_options(self):
        pass

    def finalize_options(self):
        pass

    def run(self):
        entries = "\n".join([f'    "{k}": "{v}",' for k, v in deps.items()])
        content = [
            "# THIS FILE HAS BEEN AUTOGENERATED. To update:",
            "# 1. modify the `_deps` dict in setup.py",
            "# 2. run `make deps_table_update``",
            "deps = {",
            entries,
            "}",
            "",
        ]
        target = "src/diffusers/dependency_versions_table.py"
        print(f"updating {target}")
        with open(target, "w", encoding="utf-8", newline="\n") as f:
            f.write("\n".join(content))


extras = {}


extras = {}
extras["quality"] = deps_list("black", "isort", "flake8", "hf-doc-builder")
extras["docs"] = deps_list("hf-doc-builder")
extras["training"] = deps_list("accelerate", "datasets", "tensorboard", "modelcards")
extras["test"] = deps_list(
    "datasets",
    "k-diffusion",
    "librosa",
    "parameterized",
    "pytest",
    "pytest-timeout",
    "pytest-xdist",
    "safetensors",
    "sentencepiece",
    "scipy",
    "torchvision",
    "transformers",
)
extras["torch"] = deps_list("torch", "accelerate")

if os.name == "nt":  # windows
    extras["flax"] = []  # jax is not supported on windows
else:
    extras["flax"] = deps_list("jax", "jaxlib", "flax")

extras["dev"] = (
    extras["quality"] + extras["test"] + extras["training"] + extras["docs"] + extras["torch"] + extras["flax"]
)

install_requires = [
    deps["importlib_metadata"],
    deps["filelock"],
    deps["huggingface-hub"],
    deps["numpy"],
    deps["regex"],
    deps["requests"],
    deps["Pillow"],
]

setup(
    name="diffusers",
<<<<<<< HEAD
    version="0.11.1",  # expected format is one of x.y.z.dev0, or x.y.z.rc1 or x.y.z (no to dashes, yes to dots)
=======
    version="0.12.0.dev0",  # expected format is one of x.y.z.dev0, or x.y.z.rc1 or x.y.z (no to dashes, yes to dots)
>>>>>>> 013955b5
    description="Diffusers",
    long_description=open("README.md", "r", encoding="utf-8").read(),
    long_description_content_type="text/markdown",
    keywords="deep learning",
    license="Apache",
    author="The HuggingFace team",
    author_email="patrick@huggingface.co",
    url="https://github.com/huggingface/diffusers",
    package_dir={"": "src"},
    packages=find_packages("src"),
    include_package_data=True,
    python_requires=">=3.7.0",
    install_requires=install_requires,
    extras_require=extras,
    entry_points={"console_scripts": ["diffusers-cli=diffusers.commands.diffusers_cli:main"]},
    classifiers=[
        "Development Status :: 5 - Production/Stable",
        "Intended Audience :: Developers",
        "Intended Audience :: Education",
        "Intended Audience :: Science/Research",
        "License :: OSI Approved :: Apache Software License",
        "Operating System :: OS Independent",
        "Programming Language :: Python :: 3",
        "Programming Language :: Python :: 3.7",
        "Programming Language :: Python :: 3.8",
        "Programming Language :: Python :: 3.9",
        "Topic :: Scientific/Engineering :: Artificial Intelligence",
    ],
    cmdclass={"deps_table_update": DepsTableUpdateCommand},
)

# Release checklist
# 1. Change the version in __init__.py and setup.py.
# 2. Commit these changes with the message: "Release: Release"
# 3. Add a tag in git to mark the release: "git tag RELEASE -m 'Adds tag RELEASE for pypi' "
#    Push the tag to git: git push --tags origin main
# 4. Run the following commands in the top-level directory:
#      python setup.py bdist_wheel
#      python setup.py sdist
# 5. Upload the package to the pypi test server first:
#      twine upload dist/* -r pypitest
#      twine upload dist/* -r pypitest --repository-url=https://test.pypi.org/legacy/
# 6. Check that you can install it in a virtualenv by running:
#      pip install -i https://testpypi.python.org/pypi diffusers
#      diffusers env
#      diffusers test
# 7. Upload the final version to actual pypi:
#      twine upload dist/* -r pypi
# 8. Add release notes to the tag in github once everything is looking hunky-dory.
# 9. Update the version in __init__.py, setup.py to the new version "-dev" and push to master<|MERGE_RESOLUTION|>--- conflicted
+++ resolved
@@ -218,11 +218,7 @@
 
 setup(
     name="diffusers",
-<<<<<<< HEAD
-    version="0.11.1",  # expected format is one of x.y.z.dev0, or x.y.z.rc1 or x.y.z (no to dashes, yes to dots)
-=======
     version="0.12.0.dev0",  # expected format is one of x.y.z.dev0, or x.y.z.rc1 or x.y.z (no to dashes, yes to dots)
->>>>>>> 013955b5
     description="Diffusers",
     long_description=open("README.md", "r", encoding="utf-8").read(),
     long_description_content_type="text/markdown",
