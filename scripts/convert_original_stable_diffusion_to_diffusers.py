--- conflicted
+++ resolved
@@ -15,775 +15,8 @@
 """ Conversion script for the LDM checkpoints. """
 
 import argparse
-import os
-import re
 
-import torch
-
-from safetensors import safe_open
-
-
-try:
-    from omegaconf import OmegaConf
-except ImportError:
-    raise ImportError(
-        "OmegaConf is required to convert the LDM checkpoints. Please install it with `pip install OmegaConf`."
-    )
-
-from diffusers import (
-    AutoencoderKL,
-    DDIMScheduler,
-    DPMSolverMultistepScheduler,
-    EulerAncestralDiscreteScheduler,
-    EulerDiscreteScheduler,
-    HeunDiscreteScheduler,
-    LDMTextToImagePipeline,
-    LMSDiscreteScheduler,
-    PNDMScheduler,
-    StableDiffusionPipeline,
-    UNet2DConditionModel,
-)
-from diffusers.pipelines.latent_diffusion.pipeline_latent_diffusion import LDMBertConfig, LDMBertModel
-from diffusers.pipelines.paint_by_example import PaintByExampleImageEncoder, PaintByExamplePipeline
-from diffusers.pipelines.stable_diffusion import StableDiffusionSafetyChecker
-from transformers import AutoFeatureExtractor, BertTokenizerFast, CLIPTextModel, CLIPTokenizer, CLIPVisionConfig
-
-
-def shave_segments(path, n_shave_prefix_segments=1):
-    """
-    Removes segments. Positive values shave the first segments, negative shave the last segments.
-    """
-    if n_shave_prefix_segments >= 0:
-        return ".".join(path.split(".")[n_shave_prefix_segments:])
-    else:
-        return ".".join(path.split(".")[:n_shave_prefix_segments])
-
-
-def renew_resnet_paths(old_list, n_shave_prefix_segments=0):
-    """
-    Updates paths inside resnets to the new naming scheme (local renaming)
-    """
-    mapping = []
-    for old_item in old_list:
-        new_item = old_item.replace("in_layers.0", "norm1")
-        new_item = new_item.replace("in_layers.2", "conv1")
-
-        new_item = new_item.replace("out_layers.0", "norm2")
-        new_item = new_item.replace("out_layers.3", "conv2")
-
-        new_item = new_item.replace("emb_layers.1", "time_emb_proj")
-        new_item = new_item.replace("skip_connection", "conv_shortcut")
-
-        new_item = shave_segments(new_item, n_shave_prefix_segments=n_shave_prefix_segments)
-
-        mapping.append({"old": old_item, "new": new_item})
-
-    return mapping
-
-
-def renew_vae_resnet_paths(old_list, n_shave_prefix_segments=0):
-    """
-    Updates paths inside resnets to the new naming scheme (local renaming)
-    """
-    mapping = []
-    for old_item in old_list:
-        new_item = old_item
-
-        new_item = new_item.replace("nin_shortcut", "conv_shortcut")
-        new_item = shave_segments(new_item, n_shave_prefix_segments=n_shave_prefix_segments)
-
-        mapping.append({"old": old_item, "new": new_item})
-
-    return mapping
-
-
-def renew_attention_paths(old_list, n_shave_prefix_segments=0):
-    """
-    Updates paths inside attentions to the new naming scheme (local renaming)
-    """
-    mapping = []
-    for old_item in old_list:
-        new_item = old_item
-
-        #         new_item = new_item.replace('norm.weight', 'group_norm.weight')
-        #         new_item = new_item.replace('norm.bias', 'group_norm.bias')
-
-        #         new_item = new_item.replace('proj_out.weight', 'proj_attn.weight')
-        #         new_item = new_item.replace('proj_out.bias', 'proj_attn.bias')
-
-        #         new_item = shave_segments(new_item, n_shave_prefix_segments=n_shave_prefix_segments)
-
-        mapping.append({"old": old_item, "new": new_item})
-
-    return mapping
-
-
-def renew_vae_attention_paths(old_list, n_shave_prefix_segments=0):
-    """
-    Updates paths inside attentions to the new naming scheme (local renaming)
-    """
-    mapping = []
-    for old_item in old_list:
-        new_item = old_item
-
-        new_item = new_item.replace("norm.weight", "group_norm.weight")
-        new_item = new_item.replace("norm.bias", "group_norm.bias")
-
-        new_item = new_item.replace("q.weight", "query.weight")
-        new_item = new_item.replace("q.bias", "query.bias")
-
-        new_item = new_item.replace("k.weight", "key.weight")
-        new_item = new_item.replace("k.bias", "key.bias")
-
-        new_item = new_item.replace("v.weight", "value.weight")
-        new_item = new_item.replace("v.bias", "value.bias")
-
-        new_item = new_item.replace("proj_out.weight", "proj_attn.weight")
-        new_item = new_item.replace("proj_out.bias", "proj_attn.bias")
-
-        new_item = shave_segments(new_item, n_shave_prefix_segments=n_shave_prefix_segments)
-
-        mapping.append({"old": old_item, "new": new_item})
-
-    return mapping
-
-
-def assign_to_checkpoint(
-    paths, checkpoint, old_checkpoint, attention_paths_to_split=None, additional_replacements=None, config=None
-):
-    """
-    This does the final conversion step: take locally converted weights and apply a global renaming
-    to them. It splits attention layers, and takes into account additional replacements
-    that may arise.
-
-    Assigns the weights to the new checkpoint.
-    """
-    assert isinstance(paths, list), "Paths should be a list of dicts containing 'old' and 'new' keys."
-
-    # Splits the attention layers into three variables.
-    if attention_paths_to_split is not None:
-        for path, path_map in attention_paths_to_split.items():
-            old_tensor = old_checkpoint[path]
-            channels = old_tensor.shape[0] // 3
-
-            target_shape = (-1, channels) if len(old_tensor.shape) == 3 else (-1)
-
-            num_heads = old_tensor.shape[0] // config["num_head_channels"] // 3
-
-            old_tensor = old_tensor.reshape((num_heads, 3 * channels // num_heads) + old_tensor.shape[1:])
-            query, key, value = old_tensor.split(channels // num_heads, dim=1)
-
-            checkpoint[path_map["query"]] = query.reshape(target_shape)
-            checkpoint[path_map["key"]] = key.reshape(target_shape)
-            checkpoint[path_map["value"]] = value.reshape(target_shape)
-
-    for path in paths:
-        new_path = path["new"]
-
-        # These have already been assigned
-        if attention_paths_to_split is not None and new_path in attention_paths_to_split:
-            continue
-
-        # Global renaming happens here
-        new_path = new_path.replace("middle_block.0", "mid_block.resnets.0")
-        new_path = new_path.replace("middle_block.1", "mid_block.attentions.0")
-        new_path = new_path.replace("middle_block.2", "mid_block.resnets.1")
-
-        if additional_replacements is not None:
-            for replacement in additional_replacements:
-                new_path = new_path.replace(replacement["old"], replacement["new"])
-
-        # proj_attn.weight has to be converted from conv 1D to linear
-        if "proj_attn.weight" in new_path:
-            checkpoint[new_path] = old_checkpoint[path["old"]][:, :, 0]
-        else:
-            checkpoint[new_path] = old_checkpoint[path["old"]]
-
-
-def conv_attn_to_linear(checkpoint):
-    keys = list(checkpoint.keys())
-    attn_keys = ["query.weight", "key.weight", "value.weight"]
-    for key in keys:
-        if ".".join(key.split(".")[-2:]) in attn_keys:
-            if checkpoint[key].ndim > 2:
-                checkpoint[key] = checkpoint[key][:, :, 0, 0]
-        elif "proj_attn.weight" in key:
-            if checkpoint[key].ndim > 2:
-                checkpoint[key] = checkpoint[key][:, :, 0]
-
-
-def create_unet_diffusers_config(original_config, image_size: int):
-    """
-    Creates a config for the diffusers based on the config of the LDM model.
-    """
-    unet_params = original_config.model.params.unet_config.params
-    vae_params = original_config.model.params.first_stage_config.params.ddconfig
-
-    block_out_channels = [unet_params.model_channels * mult for mult in unet_params.channel_mult]
-
-    down_block_types = []
-    resolution = 1
-    for i in range(len(block_out_channels)):
-        block_type = "CrossAttnDownBlock2D" if resolution in unet_params.attention_resolutions else "DownBlock2D"
-        down_block_types.append(block_type)
-        if i != len(block_out_channels) - 1:
-            resolution *= 2
-
-    up_block_types = []
-    for i in range(len(block_out_channels)):
-        block_type = "CrossAttnUpBlock2D" if resolution in unet_params.attention_resolutions else "UpBlock2D"
-        up_block_types.append(block_type)
-        resolution //= 2
-
-    vae_scale_factor = 2 ** (len(vae_params.ch_mult) - 1)
-
-    head_dim = unet_params.num_heads if "num_heads" in unet_params else None
-    use_linear_projection = (
-        unet_params.use_linear_in_transformer if "use_linear_in_transformer" in unet_params else False
-    )
-    if use_linear_projection:
-        # stable diffusion 2-base-512 and 2-768
-        if head_dim is None:
-            head_dim = [5, 10, 20, 20]
-
-    config = dict(
-        sample_size=image_size // vae_scale_factor,
-        in_channels=unet_params.in_channels,
-        out_channels=unet_params.out_channels,
-        down_block_types=tuple(down_block_types),
-        up_block_types=tuple(up_block_types),
-        block_out_channels=tuple(block_out_channels),
-        layers_per_block=unet_params.num_res_blocks,
-        cross_attention_dim=unet_params.context_dim,
-        attention_head_dim=head_dim,
-        use_linear_projection=use_linear_projection,
-    )
-
-    return config
-
-
-def create_vae_diffusers_config(original_config, image_size: int):
-    """
-    Creates a config for the diffusers based on the config of the LDM model.
-    """
-    vae_params = original_config.model.params.first_stage_config.params.ddconfig
-    _ = original_config.model.params.first_stage_config.params.embed_dim
-
-    block_out_channels = [vae_params.ch * mult for mult in vae_params.ch_mult]
-    down_block_types = ["DownEncoderBlock2D"] * len(block_out_channels)
-    up_block_types = ["UpDecoderBlock2D"] * len(block_out_channels)
-
-    config = dict(
-        sample_size=image_size,
-        in_channels=vae_params.in_channels,
-        out_channels=vae_params.out_ch,
-        down_block_types=tuple(down_block_types),
-        up_block_types=tuple(up_block_types),
-        block_out_channels=tuple(block_out_channels),
-        latent_channels=vae_params.z_channels,
-        layers_per_block=vae_params.num_res_blocks,
-    )
-    return config
-
-
-def create_diffusers_schedular(original_config):
-    schedular = DDIMScheduler(
-        num_train_timesteps=original_config.model.params.timesteps,
-        beta_start=original_config.model.params.linear_start,
-        beta_end=original_config.model.params.linear_end,
-        beta_schedule="scaled_linear",
-    )
-    return schedular
-
-
-def create_ldm_bert_config(original_config):
-    bert_params = original_config.model.parms.cond_stage_config.params
-    config = LDMBertConfig(
-        d_model=bert_params.n_embed,
-        encoder_layers=bert_params.n_layer,
-        encoder_ffn_dim=bert_params.n_embed * 4,
-    )
-    return config
-
-
-def convert_ldm_unet_checkpoint(checkpoint, config, path=None, extract_ema=False):
-    """
-    Takes a state dict and a config, and returns a converted checkpoint.
-    """
-
-    # extract state_dict for UNet
-    unet_state_dict = {}
-    keys = list(checkpoint.keys())
-
-    unet_key = "model.diffusion_model."
-    # at least a 100 parameters have to start with `model_ema` in order for the checkpoint to be EMA
-    if sum(k.startswith("model_ema") for k in keys) > 100 and extract_ema:
-        print(f"Checkpoint {path} has both EMA and non-EMA weights.")
-        print(
-            "In this conversion only the EMA weights are extracted. If you want to instead extract the non-EMA"
-            " weights (useful to continue fine-tuning), please make sure to remove the `--extract_ema` flag."
-        )
-        for key in keys:
-            if key.startswith("model.diffusion_model"):
-                flat_ema_key = "model_ema." + "".join(key.split(".")[1:])
-                unet_state_dict[key.replace(unet_key, "")] = checkpoint.pop(flat_ema_key)
-    else:
-        if sum(k.startswith("model_ema") for k in keys) > 100:
-            print(
-                "In this conversion only the non-EMA weights are extracted. If you want to instead extract the EMA"
-                " weights (usually better for inference), please make sure to add the `--extract_ema` flag."
-            )
-
-        for key in keys:
-            if key.startswith(unet_key):
-                unet_state_dict[key.replace(unet_key, "")] = checkpoint.pop(key)
-
-    new_checkpoint = {}
-
-    new_checkpoint["time_embedding.linear_1.weight"] = unet_state_dict["time_embed.0.weight"]
-    new_checkpoint["time_embedding.linear_1.bias"] = unet_state_dict["time_embed.0.bias"]
-    new_checkpoint["time_embedding.linear_2.weight"] = unet_state_dict["time_embed.2.weight"]
-    new_checkpoint["time_embedding.linear_2.bias"] = unet_state_dict["time_embed.2.bias"]
-
-    new_checkpoint["conv_in.weight"] = unet_state_dict["input_blocks.0.0.weight"]
-    new_checkpoint["conv_in.bias"] = unet_state_dict["input_blocks.0.0.bias"]
-
-    new_checkpoint["conv_norm_out.weight"] = unet_state_dict["out.0.weight"]
-    new_checkpoint["conv_norm_out.bias"] = unet_state_dict["out.0.bias"]
-    new_checkpoint["conv_out.weight"] = unet_state_dict["out.2.weight"]
-    new_checkpoint["conv_out.bias"] = unet_state_dict["out.2.bias"]
-
-    # Retrieves the keys for the input blocks only
-    num_input_blocks = len({".".join(layer.split(".")[:2]) for layer in unet_state_dict if "input_blocks" in layer})
-    input_blocks = {
-        layer_id: [key for key in unet_state_dict if f"input_blocks.{layer_id}" in key]
-        for layer_id in range(num_input_blocks)
-    }
-
-    # Retrieves the keys for the middle blocks only
-    num_middle_blocks = len({".".join(layer.split(".")[:2]) for layer in unet_state_dict if "middle_block" in layer})
-    middle_blocks = {
-        layer_id: [key for key in unet_state_dict if f"middle_block.{layer_id}" in key]
-        for layer_id in range(num_middle_blocks)
-    }
-
-    # Retrieves the keys for the output blocks only
-    num_output_blocks = len({".".join(layer.split(".")[:2]) for layer in unet_state_dict if "output_blocks" in layer})
-    output_blocks = {
-        layer_id: [key for key in unet_state_dict if f"output_blocks.{layer_id}" in key]
-        for layer_id in range(num_output_blocks)
-    }
-
-    for i in range(1, num_input_blocks):
-        block_id = (i - 1) // (config["layers_per_block"] + 1)
-        layer_in_block_id = (i - 1) % (config["layers_per_block"] + 1)
-
-        resnets = [
-            key for key in input_blocks[i] if f"input_blocks.{i}.0" in key and f"input_blocks.{i}.0.op" not in key
-        ]
-        attentions = [key for key in input_blocks[i] if f"input_blocks.{i}.1" in key]
-
-        if f"input_blocks.{i}.0.op.weight" in unet_state_dict:
-            new_checkpoint[f"down_blocks.{block_id}.downsamplers.0.conv.weight"] = unet_state_dict.pop(
-                f"input_blocks.{i}.0.op.weight"
-            )
-            new_checkpoint[f"down_blocks.{block_id}.downsamplers.0.conv.bias"] = unet_state_dict.pop(
-                f"input_blocks.{i}.0.op.bias"
-            )
-
-        paths = renew_resnet_paths(resnets)
-        meta_path = {"old": f"input_blocks.{i}.0", "new": f"down_blocks.{block_id}.resnets.{layer_in_block_id}"}
-        assign_to_checkpoint(
-            paths, new_checkpoint, unet_state_dict, additional_replacements=[meta_path], config=config
-        )
-
-        if len(attentions):
-            paths = renew_attention_paths(attentions)
-            meta_path = {"old": f"input_blocks.{i}.1", "new": f"down_blocks.{block_id}.attentions.{layer_in_block_id}"}
-            assign_to_checkpoint(
-                paths, new_checkpoint, unet_state_dict, additional_replacements=[meta_path], config=config
-            )
-
-    resnet_0 = middle_blocks[0]
-    attentions = middle_blocks[1]
-    resnet_1 = middle_blocks[2]
-
-    resnet_0_paths = renew_resnet_paths(resnet_0)
-    assign_to_checkpoint(resnet_0_paths, new_checkpoint, unet_state_dict, config=config)
-
-    resnet_1_paths = renew_resnet_paths(resnet_1)
-    assign_to_checkpoint(resnet_1_paths, new_checkpoint, unet_state_dict, config=config)
-
-    attentions_paths = renew_attention_paths(attentions)
-    meta_path = {"old": "middle_block.1", "new": "mid_block.attentions.0"}
-    assign_to_checkpoint(
-        attentions_paths, new_checkpoint, unet_state_dict, additional_replacements=[meta_path], config=config
-    )
-
-    for i in range(num_output_blocks):
-        block_id = i // (config["layers_per_block"] + 1)
-        layer_in_block_id = i % (config["layers_per_block"] + 1)
-        output_block_layers = [shave_segments(name, 2) for name in output_blocks[i]]
-        output_block_list = {}
-
-        for layer in output_block_layers:
-            layer_id, layer_name = layer.split(".")[0], shave_segments(layer, 1)
-            if layer_id in output_block_list:
-                output_block_list[layer_id].append(layer_name)
-            else:
-                output_block_list[layer_id] = [layer_name]
-
-        if len(output_block_list) > 1:
-            resnets = [key for key in output_blocks[i] if f"output_blocks.{i}.0" in key]
-            attentions = [key for key in output_blocks[i] if f"output_blocks.{i}.1" in key]
-
-            resnet_0_paths = renew_resnet_paths(resnets)
-            paths = renew_resnet_paths(resnets)
-
-            meta_path = {"old": f"output_blocks.{i}.0", "new": f"up_blocks.{block_id}.resnets.{layer_in_block_id}"}
-            assign_to_checkpoint(
-                paths, new_checkpoint, unet_state_dict, additional_replacements=[meta_path], config=config
-            )
-
-            output_block_list = {k: sorted(v) for k, v in output_block_list.items()}
-            if ["conv.bias", "conv.weight"] in output_block_list.values():
-                index = list(output_block_list.values()).index(["conv.bias", "conv.weight"])
-                new_checkpoint[f"up_blocks.{block_id}.upsamplers.0.conv.weight"] = unet_state_dict[
-                    f"output_blocks.{i}.{index}.conv.weight"
-                ]
-                new_checkpoint[f"up_blocks.{block_id}.upsamplers.0.conv.bias"] = unet_state_dict[
-                    f"output_blocks.{i}.{index}.conv.bias"
-                ]
-
-                # Clear attentions as they have been attributed above.
-                if len(attentions) == 2:
-                    attentions = []
-
-            if len(attentions):
-                paths = renew_attention_paths(attentions)
-                meta_path = {
-                    "old": f"output_blocks.{i}.1",
-                    "new": f"up_blocks.{block_id}.attentions.{layer_in_block_id}",
-                }
-                assign_to_checkpoint(
-                    paths, new_checkpoint, unet_state_dict, additional_replacements=[meta_path], config=config
-                )
-        else:
-            resnet_0_paths = renew_resnet_paths(output_block_layers, n_shave_prefix_segments=1)
-            for path in resnet_0_paths:
-                old_path = ".".join(["output_blocks", str(i), path["old"]])
-                new_path = ".".join(["up_blocks", str(block_id), "resnets", str(layer_in_block_id), path["new"]])
-
-                new_checkpoint[new_path] = unet_state_dict[old_path]
-
-    return new_checkpoint
-
-
-def convert_ldm_vae_checkpoint(checkpoint, config, vae_path=None):
-    if vae_path is not None:
-        vae_state_dict = torch.load(vae_path)['state_dict']
-    else:
-        # extract state dict for VAE
-        vae_state_dict = {}
-        vae_key = "first_stage_model."
-        keys = list(checkpoint.keys())
-        for key in keys:
-            if key.startswith(vae_key):
-                vae_state_dict[key.replace(vae_key, "")] = checkpoint.get(key)
-
-    new_checkpoint = {}
-
-    new_checkpoint["encoder.conv_in.weight"] = vae_state_dict["encoder.conv_in.weight"]
-    new_checkpoint["encoder.conv_in.bias"] = vae_state_dict["encoder.conv_in.bias"]
-    new_checkpoint["encoder.conv_out.weight"] = vae_state_dict["encoder.conv_out.weight"]
-    new_checkpoint["encoder.conv_out.bias"] = vae_state_dict["encoder.conv_out.bias"]
-    new_checkpoint["encoder.conv_norm_out.weight"] = vae_state_dict["encoder.norm_out.weight"]
-    new_checkpoint["encoder.conv_norm_out.bias"] = vae_state_dict["encoder.norm_out.bias"]
-
-    new_checkpoint["decoder.conv_in.weight"] = vae_state_dict["decoder.conv_in.weight"]
-    new_checkpoint["decoder.conv_in.bias"] = vae_state_dict["decoder.conv_in.bias"]
-    new_checkpoint["decoder.conv_out.weight"] = vae_state_dict["decoder.conv_out.weight"]
-    new_checkpoint["decoder.conv_out.bias"] = vae_state_dict["decoder.conv_out.bias"]
-    new_checkpoint["decoder.conv_norm_out.weight"] = vae_state_dict["decoder.norm_out.weight"]
-    new_checkpoint["decoder.conv_norm_out.bias"] = vae_state_dict["decoder.norm_out.bias"]
-
-    new_checkpoint["quant_conv.weight"] = vae_state_dict["quant_conv.weight"]
-    new_checkpoint["quant_conv.bias"] = vae_state_dict["quant_conv.bias"]
-    new_checkpoint["post_quant_conv.weight"] = vae_state_dict["post_quant_conv.weight"]
-    new_checkpoint["post_quant_conv.bias"] = vae_state_dict["post_quant_conv.bias"]
-
-    # Retrieves the keys for the encoder down blocks only
-    num_down_blocks = len({".".join(layer.split(".")[:3]) for layer in vae_state_dict if "encoder.down" in layer})
-    down_blocks = {
-        layer_id: [key for key in vae_state_dict if f"down.{layer_id}" in key] for layer_id in range(num_down_blocks)
-    }
-
-    # Retrieves the keys for the decoder up blocks only
-    num_up_blocks = len({".".join(layer.split(".")[:3]) for layer in vae_state_dict if "decoder.up" in layer})
-    up_blocks = {
-        layer_id: [key for key in vae_state_dict if f"up.{layer_id}" in key] for layer_id in range(num_up_blocks)
-    }
-
-    for i in range(num_down_blocks):
-        resnets = [key for key in down_blocks[i] if f"down.{i}" in key and f"down.{i}.downsample" not in key]
-
-        if f"encoder.down.{i}.downsample.conv.weight" in vae_state_dict:
-            new_checkpoint[f"encoder.down_blocks.{i}.downsamplers.0.conv.weight"] = vae_state_dict.pop(
-                f"encoder.down.{i}.downsample.conv.weight"
-            )
-            new_checkpoint[f"encoder.down_blocks.{i}.downsamplers.0.conv.bias"] = vae_state_dict.pop(
-                f"encoder.down.{i}.downsample.conv.bias"
-            )
-
-        paths = renew_vae_resnet_paths(resnets)
-        meta_path = {"old": f"down.{i}.block", "new": f"down_blocks.{i}.resnets"}
-        assign_to_checkpoint(paths, new_checkpoint, vae_state_dict, additional_replacements=[meta_path], config=config)
-
-    mid_resnets = [key for key in vae_state_dict if "encoder.mid.block" in key]
-    num_mid_res_blocks = 2
-    for i in range(1, num_mid_res_blocks + 1):
-        resnets = [key for key in mid_resnets if f"encoder.mid.block_{i}" in key]
-
-        paths = renew_vae_resnet_paths(resnets)
-        meta_path = {"old": f"mid.block_{i}", "new": f"mid_block.resnets.{i - 1}"}
-        assign_to_checkpoint(paths, new_checkpoint, vae_state_dict, additional_replacements=[meta_path], config=config)
-
-    mid_attentions = [key for key in vae_state_dict if "encoder.mid.attn" in key]
-    paths = renew_vae_attention_paths(mid_attentions)
-    meta_path = {"old": "mid.attn_1", "new": "mid_block.attentions.0"}
-    assign_to_checkpoint(paths, new_checkpoint, vae_state_dict, additional_replacements=[meta_path], config=config)
-    conv_attn_to_linear(new_checkpoint)
-
-    for i in range(num_up_blocks):
-        block_id = num_up_blocks - 1 - i
-        resnets = [
-            key for key in up_blocks[block_id] if f"up.{block_id}" in key and f"up.{block_id}.upsample" not in key
-        ]
-
-        if f"decoder.up.{block_id}.upsample.conv.weight" in vae_state_dict:
-            new_checkpoint[f"decoder.up_blocks.{i}.upsamplers.0.conv.weight"] = vae_state_dict[
-                f"decoder.up.{block_id}.upsample.conv.weight"
-            ]
-            new_checkpoint[f"decoder.up_blocks.{i}.upsamplers.0.conv.bias"] = vae_state_dict[
-                f"decoder.up.{block_id}.upsample.conv.bias"
-            ]
-
-        paths = renew_vae_resnet_paths(resnets)
-        meta_path = {"old": f"up.{block_id}.block", "new": f"up_blocks.{i}.resnets"}
-        assign_to_checkpoint(paths, new_checkpoint, vae_state_dict, additional_replacements=[meta_path], config=config)
-
-    mid_resnets = [key for key in vae_state_dict if "decoder.mid.block" in key]
-    num_mid_res_blocks = 2
-    for i in range(1, num_mid_res_blocks + 1):
-        resnets = [key for key in mid_resnets if f"decoder.mid.block_{i}" in key]
-
-        paths = renew_vae_resnet_paths(resnets)
-        meta_path = {"old": f"mid.block_{i}", "new": f"mid_block.resnets.{i - 1}"}
-        assign_to_checkpoint(paths, new_checkpoint, vae_state_dict, additional_replacements=[meta_path], config=config)
-
-    mid_attentions = [key for key in vae_state_dict if "decoder.mid.attn" in key]
-    paths = renew_vae_attention_paths(mid_attentions)
-    meta_path = {"old": "mid.attn_1", "new": "mid_block.attentions.0"}
-    assign_to_checkpoint(paths, new_checkpoint, vae_state_dict, additional_replacements=[meta_path], config=config)
-    conv_attn_to_linear(new_checkpoint)
-    return new_checkpoint
-
-
-def convert_ldm_bert_checkpoint(checkpoint, config):
-    def _copy_attn_layer(hf_attn_layer, pt_attn_layer):
-        hf_attn_layer.q_proj.weight.data = pt_attn_layer.to_q.weight
-        hf_attn_layer.k_proj.weight.data = pt_attn_layer.to_k.weight
-        hf_attn_layer.v_proj.weight.data = pt_attn_layer.to_v.weight
-
-        hf_attn_layer.out_proj.weight = pt_attn_layer.to_out.weight
-        hf_attn_layer.out_proj.bias = pt_attn_layer.to_out.bias
-
-    def _copy_linear(hf_linear, pt_linear):
-        hf_linear.weight = pt_linear.weight
-        hf_linear.bias = pt_linear.bias
-
-    def _copy_layer(hf_layer, pt_layer):
-        # copy layer norms
-        _copy_linear(hf_layer.self_attn_layer_norm, pt_layer[0][0])
-        _copy_linear(hf_layer.final_layer_norm, pt_layer[1][0])
-
-        # copy attn
-        _copy_attn_layer(hf_layer.self_attn, pt_layer[0][1])
-
-        # copy MLP
-        pt_mlp = pt_layer[1][1]
-        _copy_linear(hf_layer.fc1, pt_mlp.net[0][0])
-        _copy_linear(hf_layer.fc2, pt_mlp.net[2])
-
-    def _copy_layers(hf_layers, pt_layers):
-        for i, hf_layer in enumerate(hf_layers):
-            if i != 0:
-                i += i
-            pt_layer = pt_layers[i : i + 2]
-            _copy_layer(hf_layer, pt_layer)
-
-    hf_model = LDMBertModel(config).eval()
-
-    # copy  embeds
-    hf_model.model.embed_tokens.weight = checkpoint.transformer.token_emb.weight
-    hf_model.model.embed_positions.weight.data = checkpoint.transformer.pos_emb.emb.weight
-
-    # copy layer norm
-    _copy_linear(hf_model.model.layer_norm, checkpoint.transformer.norm)
-
-    # copy hidden layers
-    _copy_layers(hf_model.model.layers, checkpoint.transformer.attn_layers.layers)
-
-    _copy_linear(hf_model.to_logits, checkpoint.transformer.to_logits)
-
-    return hf_model
-
-
-def convert_ldm_clip_checkpoint(checkpoint):
-    text_model = CLIPTextModel.from_pretrained("openai/clip-vit-large-patch14")
-
-    keys = list(checkpoint.keys())
-
-    text_model_dict = {}
-
-    for key in keys:
-        if key.startswith("cond_stage_model.transformer"):
-            text_model_dict[key[len("cond_stage_model.transformer.") :]] = checkpoint[key]
-
-    text_model.load_state_dict(text_model_dict)
-
-    return text_model
-
-
-textenc_conversion_lst = [
-    ("cond_stage_model.model.positional_embedding", "text_model.embeddings.position_embedding.weight"),
-    ("cond_stage_model.model.token_embedding.weight", "text_model.embeddings.token_embedding.weight"),
-    ("cond_stage_model.model.ln_final.weight", "text_model.final_layer_norm.weight"),
-    ("cond_stage_model.model.ln_final.bias", "text_model.final_layer_norm.bias"),
-]
-textenc_conversion_map = {x[0]: x[1] for x in textenc_conversion_lst}
-
-textenc_transformer_conversion_lst = [
-    # (stable-diffusion, HF Diffusers)
-    ("resblocks.", "text_model.encoder.layers."),
-    ("ln_1", "layer_norm1"),
-    ("ln_2", "layer_norm2"),
-    (".c_fc.", ".fc1."),
-    (".c_proj.", ".fc2."),
-    (".attn", ".self_attn"),
-    ("ln_final.", "transformer.text_model.final_layer_norm."),
-    ("token_embedding.weight", "transformer.text_model.embeddings.token_embedding.weight"),
-    ("positional_embedding", "transformer.text_model.embeddings.position_embedding.weight"),
-]
-protected = {re.escape(x[0]): x[1] for x in textenc_transformer_conversion_lst}
-textenc_pattern = re.compile("|".join(protected.keys()))
-
-
-def convert_paint_by_example_checkpoint(checkpoint):
-    config = CLIPVisionConfig.from_pretrained("openai/clip-vit-large-patch14")
-    model = PaintByExampleImageEncoder(config)
-
-    keys = list(checkpoint.keys())
-
-    text_model_dict = {}
-
-    for key in keys:
-        if key.startswith("cond_stage_model.transformer"):
-            text_model_dict[key[len("cond_stage_model.transformer.") :]] = checkpoint[key]
-
-    # load clip vision
-    model.model.load_state_dict(text_model_dict)
-
-    # load mapper
-    keys_mapper = {
-        k[len("cond_stage_model.mapper.res") :]: v
-        for k, v in checkpoint.items()
-        if k.startswith("cond_stage_model.mapper")
-    }
-
-    MAPPING = {
-        "attn.c_qkv": ["attn1.to_q", "attn1.to_k", "attn1.to_v"],
-        "attn.c_proj": ["attn1.to_out.0"],
-        "ln_1": ["norm1"],
-        "ln_2": ["norm3"],
-        "mlp.c_fc": ["ff.net.0.proj"],
-        "mlp.c_proj": ["ff.net.2"],
-    }
-
-    mapped_weights = {}
-    for key, value in keys_mapper.items():
-        prefix = key[: len("blocks.i")]
-        suffix = key.split(prefix)[-1].split(".")[-1]
-        name = key.split(prefix)[-1].split(suffix)[0][1:-1]
-        mapped_names = MAPPING[name]
-
-        num_splits = len(mapped_names)
-        for i, mapped_name in enumerate(mapped_names):
-            new_name = ".".join([prefix, mapped_name, suffix])
-            shape = value.shape[0] // num_splits
-            mapped_weights[new_name] = value[i * shape : (i + 1) * shape]
-
-    model.mapper.load_state_dict(mapped_weights)
-
-    # load final layer norm
-    model.final_layer_norm.load_state_dict(
-        {
-            "bias": checkpoint["cond_stage_model.final_ln.bias"],
-            "weight": checkpoint["cond_stage_model.final_ln.weight"],
-        }
-    )
-
-    # load final proj
-    model.proj_out.load_state_dict(
-        {
-            "bias": checkpoint["proj_out.bias"],
-            "weight": checkpoint["proj_out.weight"],
-        }
-    )
-
-    # load uncond vector
-    model.uncond_vector.data = torch.nn.Parameter(checkpoint["learnable_vector"])
-    return model
-
-
-def convert_open_clip_checkpoint(checkpoint):
-    text_model = CLIPTextModel.from_pretrained("stabilityai/stable-diffusion-2", subfolder="text_encoder")
-
-    keys = list(checkpoint.keys())
-
-    text_model_dict = {}
-
-    d_model = int(checkpoint["cond_stage_model.model.text_projection"].shape[0])
-
-    text_model_dict["text_model.embeddings.position_ids"] = text_model.text_model.embeddings.get_buffer("position_ids")
-
-    for key in keys:
-        if "resblocks.23" in key:  # Diffusers drops the final layer and only uses the penultimate layer
-            continue
-        if key in textenc_conversion_map:
-            text_model_dict[textenc_conversion_map[key]] = checkpoint[key]
-        if key.startswith("cond_stage_model.model.transformer."):
-            new_key = key[len("cond_stage_model.model.transformer.") :]
-            if new_key.endswith(".in_proj_weight"):
-                new_key = new_key[: -len(".in_proj_weight")]
-                new_key = textenc_pattern.sub(lambda m: protected[re.escape(m.group(0))], new_key)
-                text_model_dict[new_key + ".q_proj.weight"] = checkpoint[key][:d_model, :]
-                text_model_dict[new_key + ".k_proj.weight"] = checkpoint[key][d_model : d_model * 2, :]
-                text_model_dict[new_key + ".v_proj.weight"] = checkpoint[key][d_model * 2 :, :]
-            elif new_key.endswith(".in_proj_bias"):
-                new_key = new_key[: -len(".in_proj_bias")]
-                new_key = textenc_pattern.sub(lambda m: protected[re.escape(m.group(0))], new_key)
-                text_model_dict[new_key + ".q_proj.bias"] = checkpoint[key][:d_model]
-                text_model_dict[new_key + ".k_proj.bias"] = checkpoint[key][d_model : d_model * 2]
-                text_model_dict[new_key + ".v_proj.bias"] = checkpoint[key][d_model * 2 :]
-            else:
-                new_key = textenc_pattern.sub(lambda m: protected[re.escape(m.group(0))], new_key)
-
-                text_model_dict[new_key] = checkpoint[key]
-
-    text_model.load_state_dict(text_model_dict)
-
-    return text_model
+from diffusers.pipelines.stable_diffusion.convert_from_ckpt import load_pipeline_from_original_stable_diffusion_ckpt
 
 
 if __name__ == "__main__":
@@ -791,9 +24,6 @@
 
     parser.add_argument(
         "--checkpoint_path", default=None, type=str, required=True, help="Path to the checkpoint to convert."
-    )
-    parser.add_argument(
-        "--vae_path", default=None, type=str, help="Path to the vae to convert."
     )
     # !wget https://raw.githubusercontent.com/CompVis/stable-diffusion/main/configs/stable-diffusion/v1-inference.yaml
     parser.add_argument(
@@ -851,17 +81,22 @@
         ),
     )
     parser.add_argument(
-        "--from_safetensors",
-        action="store_true",
-        help="If `--checkpoint_path` is in `safetensors` format, load checkpoint with safetensors instead of PyTorch.",
-    )
-    parser.add_argument(
         "--upcast_attention",
         action="store_true",
         help=(
             "Whether the attention computation should always be upcasted. This is necessary when running stable"
             " diffusion 2.1."
         ),
+    )
+    parser.add_argument(
+        "--from_safetensors",
+        action="store_true",
+        help="If `--checkpoint_path` is in `safetensors` format, load checkpoint with safetensors instead of PyTorch.",
+    )
+    parser.add_argument(
+        "--to_safetensors",
+        action="store_true",
+        help="Whether to store pipeline in safetensors format or not.",
     )
     parser.add_argument("--dump_path", default=None, type=str, required=True, help="Path to the output model.")
     parser.add_argument("--device", type=str, help="Device to use (e.g. cpu, cuda:0, cuda:1, etc.)")
@@ -890,186 +125,6 @@
     )
     args = parser.parse_args()
 
-<<<<<<< HEAD
-    image_size = args.image_size
-    prediction_type = args.prediction_type
-
-    if args.from_safetensors:
-        checkpoint = {}
-        with safe_open(args.checkpoint_path, framework="pt", device="cpu") as f:
-            for key in f.keys():
-                checkpoint[key] = f.get_tensor(key)
-    else:
-        if args.device is None:
-            device = "cuda" if torch.cuda.is_available() else "cpu"
-            checkpoint = torch.load(args.checkpoint_path, map_location=device)
-        else:
-            checkpoint = torch.load(args.checkpoint_path, map_location=args.device)
-
-    # Sometimes models don't have the global_step item
-    if "global_step" in checkpoint:
-        global_step = checkpoint["global_step"]
-    else:
-        print("global_step key not found in model")
-        global_step = None
-
-    if "state_dict" in checkpoint:
-        checkpoint = checkpoint["state_dict"]
-
-    upcast_attention = args.upcast_attention
-    if args.original_config_file is None:
-        key_name = "model.diffusion_model.input_blocks.2.1.transformer_blocks.0.attn2.to_k.weight"
-
-        if key_name in checkpoint and checkpoint[key_name].shape[-1] == 1024:
-            if not os.path.isfile("v2-inference-v.yaml"):
-                # model_type = "v2"
-                os.system(
-                    "wget https://raw.githubusercontent.com/Stability-AI/stablediffusion/main/configs/stable-diffusion/v2-inference-v.yaml"
-                    " -O v2-inference-v.yaml"
-                )
-            args.original_config_file = "./v2-inference-v.yaml"
-
-            if global_step == 110000:
-                # v2.1 needs to upcast attention
-                upcast_attention = True
-        else:
-            if not os.path.isfile("v1-inference.yaml"):
-                # model_type = "v1"
-                os.system(
-                    "wget https://raw.githubusercontent.com/CompVis/stable-diffusion/main/configs/stable-diffusion/v1-inference.yaml"
-                    " -O v1-inference.yaml"
-                )
-            args.original_config_file = "./v1-inference.yaml"
-
-    original_config = OmegaConf.load(args.original_config_file)
-
-    if args.num_in_channels is not None:
-        original_config["model"]["params"]["unet_config"]["params"]["in_channels"] = args.num_in_channels
-
-    if (
-        "parameterization" in original_config["model"]["params"]
-        and original_config["model"]["params"]["parameterization"] == "v"
-    ):
-        if prediction_type is None:
-            # NOTE: For stable diffusion 2 base it is recommended to pass `prediction_type=="epsilon"`
-            # as it relies on a brittle global step parameter here
-            prediction_type = "epsilon" if global_step == 875000 else "v_prediction"
-        if image_size is None:
-            # NOTE: For stable diffusion 2 base one has to pass `image_size==512`
-            # as it relies on a brittle global step parameter here
-            image_size = 512 if global_step == 875000 else 768
-    else:
-        if prediction_type is None:
-            prediction_type = "epsilon"
-        if image_size is None:
-            image_size = 512
-
-    num_train_timesteps = original_config.model.params.timesteps
-    beta_start = original_config.model.params.linear_start
-    beta_end = original_config.model.params.linear_end
-
-    scheduler = DDIMScheduler(
-        beta_end=beta_end,
-        beta_schedule="scaled_linear",
-        beta_start=beta_start,
-        num_train_timesteps=num_train_timesteps,
-        steps_offset=1,
-        clip_sample=False,
-        set_alpha_to_one=False,
-        prediction_type=prediction_type,
-    )
-    # make sure scheduler works correctly with DDIM
-    scheduler.register_to_config(clip_sample=False)
-
-    if args.scheduler_type == "pndm":
-        config = dict(scheduler.config)
-        config["skip_prk_steps"] = True
-        scheduler = PNDMScheduler.from_config(config)
-    elif args.scheduler_type == "lms":
-        scheduler = LMSDiscreteScheduler.from_config(scheduler.config)
-    elif args.scheduler_type == "heun":
-        scheduler = HeunDiscreteScheduler.from_config(scheduler.config)
-    elif args.scheduler_type == "euler":
-        scheduler = EulerDiscreteScheduler.from_config(scheduler.config)
-    elif args.scheduler_type == "euler-ancestral":
-        scheduler = EulerAncestralDiscreteScheduler.from_config(scheduler.config)
-    elif args.scheduler_type == "dpm":
-        scheduler = DPMSolverMultistepScheduler.from_config(scheduler.config)
-    elif args.scheduler_type == "ddim":
-        scheduler = scheduler
-    else:
-        raise ValueError(f"Scheduler of type {args.scheduler_type} doesn't exist!")
-
-    # Convert the UNet2DConditionModel model.
-    unet_config = create_unet_diffusers_config(original_config, image_size=image_size)
-    unet_config["upcast_attention"] = upcast_attention
-    unet = UNet2DConditionModel(**unet_config)
-
-    converted_unet_checkpoint = convert_ldm_unet_checkpoint(
-        checkpoint, unet_config, path=args.checkpoint_path, extract_ema=args.extract_ema
-    )
-
-    unet.load_state_dict(converted_unet_checkpoint)
-
-    # Convert the VAE model.
-    vae_config = create_vae_diffusers_config(original_config, image_size=image_size)
-    converted_vae_checkpoint = convert_ldm_vae_checkpoint(checkpoint, vae_config, args.vae_path)
-
-    vae = AutoencoderKL(**vae_config)
-    vae.load_state_dict(converted_vae_checkpoint)
-
-    # Convert the text model.
-    model_type = args.pipeline_type
-    if model_type is None:
-        model_type = original_config.model.params.cond_stage_config.target.split(".")[-1]
-
-    if model_type == "FrozenOpenCLIPEmbedder":
-        text_model = convert_open_clip_checkpoint(checkpoint)
-        tokenizer = CLIPTokenizer.from_pretrained("stabilityai/stable-diffusion-2", subfolder="tokenizer")
-        pipe = StableDiffusionPipeline(
-            vae=vae,
-            text_encoder=text_model,
-            tokenizer=tokenizer,
-            unet=unet,
-            scheduler=scheduler,
-            safety_checker=None,
-            feature_extractor=None,
-            requires_safety_checker=False,
-        )
-    elif model_type == "PaintByExample":
-        vision_model = convert_paint_by_example_checkpoint(checkpoint)
-        tokenizer = CLIPTokenizer.from_pretrained("openai/clip-vit-large-patch14")
-        feature_extractor = AutoFeatureExtractor.from_pretrained("CompVis/stable-diffusion-safety-checker")
-        pipe = PaintByExamplePipeline(
-            vae=vae,
-            image_encoder=vision_model,
-            unet=unet,
-            scheduler=scheduler,
-            safety_checker=None,
-            feature_extractor=feature_extractor,
-        )
-    elif model_type == "FrozenCLIPEmbedder":
-        text_model = convert_ldm_clip_checkpoint(checkpoint)
-        tokenizer = CLIPTokenizer.from_pretrained("openai/clip-vit-large-patch14")
-        safety_checker = StableDiffusionSafetyChecker.from_pretrained("CompVis/stable-diffusion-safety-checker")
-        feature_extractor = AutoFeatureExtractor.from_pretrained("CompVis/stable-diffusion-safety-checker")
-        pipe = StableDiffusionPipeline(
-            vae=vae,
-            text_encoder=text_model,
-            tokenizer=tokenizer,
-            unet=unet,
-            scheduler=scheduler,
-            safety_checker=safety_checker,
-            feature_extractor=feature_extractor,
-        )
-    else:
-        text_config = create_ldm_bert_config(original_config)
-        text_model = convert_ldm_bert_checkpoint(checkpoint, text_config)
-        tokenizer = BertTokenizerFast.from_pretrained("bert-base-uncased")
-        pipe = LDMTextToImagePipeline(vqvae=vae, bert=text_model, tokenizer=tokenizer, unet=unet, scheduler=scheduler)
-
-    pipe.save_pretrained(args.dump_path)
-=======
     pipe = load_pipeline_from_original_stable_diffusion_ckpt(
         checkpoint_path=args.checkpoint_path,
         original_config_file=args.original_config_file,
@@ -1092,5 +147,4 @@
         # only save the controlnet model
         pipe.controlnet.save_pretrained(args.dump_path, safe_serialization=args.to_safetensors)
     else:
-        pipe.save_pretrained(args.dump_path, safe_serialization=args.to_safetensors)
->>>>>>> f20c8f5a
+        pipe.save_pretrained(args.dump_path, safe_serialization=args.to_safetensors)