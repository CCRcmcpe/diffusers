# Script for converting a HF Diffusers saved pipeline to a Stable Diffusion checkpoint.
# *Only* converts the UNet, VAE, and Text Encoder.
# Does not convert optimizer state or any other thing.

import argparse
import os.path as osp
import re

import torch
<<<<<<< HEAD

from safetensors.torch import save_file

=======
from safetensors.torch import load_file, save_file
>>>>>>> f20c8f5a


# =================#
# UNet Conversion #
# =================#

unet_conversion_map = [
    # (stable-diffusion, HF Diffusers)
    ("time_embed.0.weight", "time_embedding.linear_1.weight"),
    ("time_embed.0.bias", "time_embedding.linear_1.bias"),
    ("time_embed.2.weight", "time_embedding.linear_2.weight"),
    ("time_embed.2.bias", "time_embedding.linear_2.bias"),
    ("input_blocks.0.0.weight", "conv_in.weight"),
    ("input_blocks.0.0.bias", "conv_in.bias"),
    ("out.0.weight", "conv_norm_out.weight"),
    ("out.0.bias", "conv_norm_out.bias"),
    ("out.2.weight", "conv_out.weight"),
    ("out.2.bias", "conv_out.bias"),
]

unet_conversion_map_resnet = [
    # (stable-diffusion, HF Diffusers)
    ("in_layers.0", "norm1"),
    ("in_layers.2", "conv1"),
    ("out_layers.0", "norm2"),
    ("out_layers.3", "conv2"),
    ("emb_layers.1", "time_emb_proj"),
    ("skip_connection", "conv_shortcut"),
]

unet_conversion_map_layer = []
# hardcoded number of downblocks and resnets/attentions...
# would need smarter logic for other networks.
for i in range(4):
    # loop over downblocks/upblocks

    for j in range(2):
        # loop over resnets/attentions for downblocks
        hf_down_res_prefix = f"down_blocks.{i}.resnets.{j}."
        sd_down_res_prefix = f"input_blocks.{3 * i + j + 1}.0."
        unet_conversion_map_layer.append((sd_down_res_prefix, hf_down_res_prefix))

        if i < 3:
            # no attention layers in down_blocks.3
            hf_down_atn_prefix = f"down_blocks.{i}.attentions.{j}."
            sd_down_atn_prefix = f"input_blocks.{3 * i + j + 1}.1."
            unet_conversion_map_layer.append((sd_down_atn_prefix, hf_down_atn_prefix))

    for j in range(3):
        # loop over resnets/attentions for upblocks
        hf_up_res_prefix = f"up_blocks.{i}.resnets.{j}."
        sd_up_res_prefix = f"output_blocks.{3 * i + j}.0."
        unet_conversion_map_layer.append((sd_up_res_prefix, hf_up_res_prefix))

        if i > 0:
            # no attention layers in up_blocks.0
            hf_up_atn_prefix = f"up_blocks.{i}.attentions.{j}."
            sd_up_atn_prefix = f"output_blocks.{3 * i + j}.1."
            unet_conversion_map_layer.append((sd_up_atn_prefix, hf_up_atn_prefix))

    if i < 3:
        # no downsample in down_blocks.3
        hf_downsample_prefix = f"down_blocks.{i}.downsamplers.0.conv."
        sd_downsample_prefix = f"input_blocks.{3 * (i + 1)}.0.op."
        unet_conversion_map_layer.append((sd_downsample_prefix, hf_downsample_prefix))

        # no upsample in up_blocks.3
        hf_upsample_prefix = f"up_blocks.{i}.upsamplers.0."
        sd_upsample_prefix = f"output_blocks.{3 * i + 2}.{1 if i == 0 else 2}."
        unet_conversion_map_layer.append((sd_upsample_prefix, hf_upsample_prefix))

hf_mid_atn_prefix = "mid_block.attentions.0."
sd_mid_atn_prefix = "middle_block.1."
unet_conversion_map_layer.append((sd_mid_atn_prefix, hf_mid_atn_prefix))

for j in range(2):
    hf_mid_res_prefix = f"mid_block.resnets.{j}."
    sd_mid_res_prefix = f"middle_block.{2 * j}."
    unet_conversion_map_layer.append((sd_mid_res_prefix, hf_mid_res_prefix))


def convert_unet_state_dict(unet_state_dict):
    # buyer beware: this is a *brittle* function,
    # and correct output requires that all of these pieces interact in
    # the exact order in which I have arranged them.
    mapping = {k: k for k in unet_state_dict.keys()}
    for sd_name, hf_name in unet_conversion_map:
        mapping[hf_name] = sd_name
    for k, v in mapping.items():
        if "resnets" in k:
            for sd_part, hf_part in unet_conversion_map_resnet:
                v = v.replace(hf_part, sd_part)
            mapping[k] = v
    for k, v in mapping.items():
        for sd_part, hf_part in unet_conversion_map_layer:
            v = v.replace(hf_part, sd_part)
        mapping[k] = v
    new_state_dict = {v: unet_state_dict[k] for k, v in mapping.items()}
    return new_state_dict


# ================#
# VAE Conversion #
# ================#

vae_conversion_map = [
    # (stable-diffusion, HF Diffusers)
    ("nin_shortcut", "conv_shortcut"),
    ("norm_out", "conv_norm_out"),
    ("mid.attn_1.", "mid_block.attentions.0."),
]

for i in range(4):
    # down_blocks have two resnets
    for j in range(2):
        hf_down_prefix = f"encoder.down_blocks.{i}.resnets.{j}."
        sd_down_prefix = f"encoder.down.{i}.block.{j}."
        vae_conversion_map.append((sd_down_prefix, hf_down_prefix))

    if i < 3:
        hf_downsample_prefix = f"down_blocks.{i}.downsamplers.0."
        sd_downsample_prefix = f"down.{i}.downsample."
        vae_conversion_map.append((sd_downsample_prefix, hf_downsample_prefix))

        hf_upsample_prefix = f"up_blocks.{i}.upsamplers.0."
        sd_upsample_prefix = f"up.{3 - i}.upsample."
        vae_conversion_map.append((sd_upsample_prefix, hf_upsample_prefix))

    # up_blocks have three resnets
    # also, up blocks in hf are numbered in reverse from sd
    for j in range(3):
        hf_up_prefix = f"decoder.up_blocks.{i}.resnets.{j}."
        sd_up_prefix = f"decoder.up.{3 - i}.block.{j}."
        vae_conversion_map.append((sd_up_prefix, hf_up_prefix))

# this part accounts for mid blocks in both the encoder and the decoder
for i in range(2):
    hf_mid_res_prefix = f"mid_block.resnets.{i}."
    sd_mid_res_prefix = f"mid.block_{i + 1}."
    vae_conversion_map.append((sd_mid_res_prefix, hf_mid_res_prefix))

vae_conversion_map_attn = [
    # (stable-diffusion, HF Diffusers)
    ("norm.", "group_norm."),
    ("q.", "query."),
    ("k.", "key."),
    ("v.", "value."),
    ("proj_out.", "proj_attn."),
]


def reshape_weight_for_sd(w):
    # convert HF linear weights to SD conv2d weights
    return w.reshape(*w.shape, 1, 1)


def convert_vae_state_dict(vae_state_dict):
    mapping = {k: k for k in vae_state_dict.keys()}
    for k, v in mapping.items():
        for sd_part, hf_part in vae_conversion_map:
            v = v.replace(hf_part, sd_part)
        mapping[k] = v
    for k, v in mapping.items():
        if "attentions" in k:
            for sd_part, hf_part in vae_conversion_map_attn:
                v = v.replace(hf_part, sd_part)
            mapping[k] = v
    new_state_dict = {v: vae_state_dict[k] for k, v in mapping.items()}
    weights_to_convert = ["q", "k", "v", "proj_out"]
    for k, v in new_state_dict.items():
        for weight_name in weights_to_convert:
            if f"mid.attn_1.{weight_name}.weight" in k:
                print(f"Reshaping {k} for SD format")
                new_state_dict[k] = reshape_weight_for_sd(v)
    return new_state_dict


# =========================#
# Text Encoder Conversion #
# =========================#


textenc_conversion_lst = [
    # (stable-diffusion, HF Diffusers)
    ("resblocks.", "text_model.encoder.layers."),
    ("ln_1", "layer_norm1"),
    ("ln_2", "layer_norm2"),
    (".c_fc.", ".fc1."),
    (".c_proj.", ".fc2."),
    (".attn", ".self_attn"),
    ("ln_final.", "transformer.text_model.final_layer_norm."),
    ("token_embedding.weight", "transformer.text_model.embeddings.token_embedding.weight"),
    ("positional_embedding", "transformer.text_model.embeddings.position_embedding.weight"),
]
protected = {re.escape(x[1]): x[0] for x in textenc_conversion_lst}
textenc_pattern = re.compile("|".join(protected.keys()))

# Ordering is from https://github.com/pytorch/pytorch/blob/master/test/cpp/api/modules.cpp
code2idx = {"q": 0, "k": 1, "v": 2}


def convert_text_enc_state_dict_v20(text_enc_dict):
    new_state_dict = {}
    capture_qkv_weight = {}
    capture_qkv_bias = {}
    for k, v in text_enc_dict.items():
        if (
            k.endswith(".self_attn.q_proj.weight")
            or k.endswith(".self_attn.k_proj.weight")
            or k.endswith(".self_attn.v_proj.weight")
        ):
            k_pre = k[: -len(".q_proj.weight")]
            k_code = k[-len("q_proj.weight")]
            if k_pre not in capture_qkv_weight:
                capture_qkv_weight[k_pre] = [None, None, None]
            capture_qkv_weight[k_pre][code2idx[k_code]] = v
            continue

        if (
            k.endswith(".self_attn.q_proj.bias")
            or k.endswith(".self_attn.k_proj.bias")
            or k.endswith(".self_attn.v_proj.bias")
        ):
            k_pre = k[: -len(".q_proj.bias")]
            k_code = k[-len("q_proj.bias")]
            if k_pre not in capture_qkv_bias:
                capture_qkv_bias[k_pre] = [None, None, None]
            capture_qkv_bias[k_pre][code2idx[k_code]] = v
            continue

        relabelled_key = textenc_pattern.sub(lambda m: protected[re.escape(m.group(0))], k)
        new_state_dict[relabelled_key] = v

    for k_pre, tensors in capture_qkv_weight.items():
        if None in tensors:
            raise Exception("CORRUPTED MODEL: one of the q-k-v values for the text encoder was missing")
        relabelled_key = textenc_pattern.sub(lambda m: protected[re.escape(m.group(0))], k_pre)
        new_state_dict[relabelled_key + ".in_proj_weight"] = torch.cat(tensors)

    for k_pre, tensors in capture_qkv_bias.items():
        if None in tensors:
            raise Exception("CORRUPTED MODEL: one of the q-k-v values for the text encoder was missing")
        relabelled_key = textenc_pattern.sub(lambda m: protected[re.escape(m.group(0))], k_pre)
        new_state_dict[relabelled_key + ".in_proj_bias"] = torch.cat(tensors)

    return new_state_dict


def convert_text_enc_state_dict(text_enc_dict):
    return text_enc_dict


if __name__ == "__main__":
    DTYPE_MAP = {
        "fp16": torch.float16,
        "bf16": torch.bfloat16,
        "fp32": torch.float32
    }
    DTYPES = list(DTYPE_MAP.keys())

    parser = argparse.ArgumentParser()

    parser.add_argument("--model_path", default=None, type=str, required=True, help="Path to diffusers model.")
    parser.add_argument("--checkpoint_path", default=None, type=str, required=True, help="Path to the output SD model.")

    parser.add_argument("--unet_half", action="store_true",
                        help="Save unet weights in half precision. (Use --unet_dtype).")
    parser.add_argument("--unet_dtype",
                        type=str,
                        choices=DTYPES,
                        default="fp16",
                        help="Save unet weights in this precision.")
    parser.add_argument("--text_encoder", action="store_true", help="Use this if you used train_text_encoder.")
    parser.add_argument("--text_encoder_dtype",
                        type=str,
                        choices=DTYPES,
                        default="fp16",
                        help="Save text encoder weights in this precision.")
    parser.add_argument("--vae", action="store_true", help="Use this if you want VAE embedded in model.")
    parser.add_argument("--vae_dtype",
                        type=str,
                        choices=DTYPES,
                        default="fp32",
                        help="Save VAE weights in this precision. (other than fp32 NOT RECOMMENDED)")

    parser.add_argument("--overwrite", action="store_true", help="Overwrite destination.")
    parser.add_argument(
        "--use_safetensors", action="store_true", help="Save weights use safetensors, default is ckpt."
    )

    args = parser.parse_args()

    assert args.model_path is not None, "Must provide a model path!"

    assert args.checkpoint_path is not None, "Must provide a checkpoint path!"

    if args.unet_half:
        args.unet_dtype = "fp16"

    unet_path = osp.join(args.model_path, "unet", "diffusion_pytorch_model.bin")
    vae_path = osp.join(args.model_path, "vae", "diffusion_pytorch_model.bin")
    text_enc_path = osp.join(args.model_path, "text_encoder", "pytorch_model.bin")

    # Convert the UNet model
    unet_state_dict = torch.load(unet_path, map_location="cpu")
    unet_state_dict = convert_unet_state_dict(unet_state_dict)
    unet_state_dict = {"model.diffusion_model." + k: v.to(DTYPE_MAP[args.unet_dtype])
                       for k, v in unet_state_dict.items()}

    vae_state_dict = {}
    if args.vae:
        # Convert the VAE model
        vae_state_dict = torch.load(vae_path, map_location="cpu")
        vae_state_dict = convert_vae_state_dict(vae_state_dict)
        vae_state_dict = {"first_stage_model." + k: v.to(DTYPE_MAP[args.vae_dtype])
                          for k, v in vae_state_dict.items()}

    text_enc_dict = {}
    if args.text_encoder:
        # Convert the text encoder model
        text_enc_dict = torch.load(text_enc_path, map_location="cpu")

    # Easiest way to identify v2.0 model seems to be that the text encoder (OpenCLIP) is deeper
    is_v20_model = "text_model.encoder.layers.22.layer_norm2.bias" in text_enc_dict

    if is_v20_model:
        # Need to add the tag 'transformer' in advance so we can knock it out from the final layer-norm
        text_enc_dict = {"transformer." + k: v for k, v in text_enc_dict.items()}
        text_enc_dict = convert_text_enc_state_dict_v20(text_enc_dict)
        text_enc_dict = {"cond_stage_model.model." + k: v for k, v in text_enc_dict.items()}
    else:
        text_enc_dict = convert_text_enc_state_dict(text_enc_dict)
        text_enc_dict = {"cond_stage_model.transformer." + k: v.to(DTYPE_MAP[args.text_encoder_dtype])
                         for k, v in text_enc_dict.items()}

    # Put together new checkpoint
    state_dict = {**unet_state_dict, **vae_state_dict, **text_enc_dict}
	
	if args.use_safetensors:
        save_file(state_dict, args.checkpoint_path)
    else:
		with open(args.checkpoint_path, 'wb' if args.overwrite else 'xb') as f:
        	torch.save({"state_dict": state_dict}, f)


    print("Diffusers -> SD done")<|MERGE_RESOLUTION|>--- conflicted
+++ resolved
@@ -7,13 +7,7 @@
 import re
 
 import torch
-<<<<<<< HEAD
-
-from safetensors.torch import save_file
-
-=======
 from safetensors.torch import load_file, save_file
->>>>>>> f20c8f5a
 
 
 # =================#
@@ -53,36 +47,36 @@
     for j in range(2):
         # loop over resnets/attentions for downblocks
         hf_down_res_prefix = f"down_blocks.{i}.resnets.{j}."
-        sd_down_res_prefix = f"input_blocks.{3 * i + j + 1}.0."
+        sd_down_res_prefix = f"input_blocks.{3*i + j + 1}.0."
         unet_conversion_map_layer.append((sd_down_res_prefix, hf_down_res_prefix))
 
         if i < 3:
             # no attention layers in down_blocks.3
             hf_down_atn_prefix = f"down_blocks.{i}.attentions.{j}."
-            sd_down_atn_prefix = f"input_blocks.{3 * i + j + 1}.1."
+            sd_down_atn_prefix = f"input_blocks.{3*i + j + 1}.1."
             unet_conversion_map_layer.append((sd_down_atn_prefix, hf_down_atn_prefix))
 
     for j in range(3):
         # loop over resnets/attentions for upblocks
         hf_up_res_prefix = f"up_blocks.{i}.resnets.{j}."
-        sd_up_res_prefix = f"output_blocks.{3 * i + j}.0."
+        sd_up_res_prefix = f"output_blocks.{3*i + j}.0."
         unet_conversion_map_layer.append((sd_up_res_prefix, hf_up_res_prefix))
 
         if i > 0:
             # no attention layers in up_blocks.0
             hf_up_atn_prefix = f"up_blocks.{i}.attentions.{j}."
-            sd_up_atn_prefix = f"output_blocks.{3 * i + j}.1."
+            sd_up_atn_prefix = f"output_blocks.{3*i + j}.1."
             unet_conversion_map_layer.append((sd_up_atn_prefix, hf_up_atn_prefix))
 
     if i < 3:
         # no downsample in down_blocks.3
         hf_downsample_prefix = f"down_blocks.{i}.downsamplers.0.conv."
-        sd_downsample_prefix = f"input_blocks.{3 * (i + 1)}.0.op."
+        sd_downsample_prefix = f"input_blocks.{3*(i+1)}.0.op."
         unet_conversion_map_layer.append((sd_downsample_prefix, hf_downsample_prefix))
 
         # no upsample in up_blocks.3
         hf_upsample_prefix = f"up_blocks.{i}.upsamplers.0."
-        sd_upsample_prefix = f"output_blocks.{3 * i + 2}.{1 if i == 0 else 2}."
+        sd_upsample_prefix = f"output_blocks.{3*i + 2}.{1 if i == 0 else 2}."
         unet_conversion_map_layer.append((sd_upsample_prefix, hf_upsample_prefix))
 
 hf_mid_atn_prefix = "mid_block.attentions.0."
@@ -91,7 +85,7 @@
 
 for j in range(2):
     hf_mid_res_prefix = f"mid_block.resnets.{j}."
-    sd_mid_res_prefix = f"middle_block.{2 * j}."
+    sd_mid_res_prefix = f"middle_block.{2*j}."
     unet_conversion_map_layer.append((sd_mid_res_prefix, hf_mid_res_prefix))
 
 
@@ -139,21 +133,22 @@
         vae_conversion_map.append((sd_downsample_prefix, hf_downsample_prefix))
 
         hf_upsample_prefix = f"up_blocks.{i}.upsamplers.0."
-        sd_upsample_prefix = f"up.{3 - i}.upsample."
+        sd_upsample_prefix = f"up.{3-i}.upsample."
         vae_conversion_map.append((sd_upsample_prefix, hf_upsample_prefix))
 
     # up_blocks have three resnets
     # also, up blocks in hf are numbered in reverse from sd
     for j in range(3):
         hf_up_prefix = f"decoder.up_blocks.{i}.resnets.{j}."
-        sd_up_prefix = f"decoder.up.{3 - i}.block.{j}."
+        sd_up_prefix = f"decoder.up.{3-i}.block.{j}."
         vae_conversion_map.append((sd_up_prefix, hf_up_prefix))
 
 # this part accounts for mid blocks in both the encoder and the decoder
 for i in range(2):
     hf_mid_res_prefix = f"mid_block.resnets.{i}."
-    sd_mid_res_prefix = f"mid.block_{i + 1}."
+    sd_mid_res_prefix = f"mid.block_{i+1}."
     vae_conversion_map.append((sd_mid_res_prefix, hf_mid_res_prefix))
+
 
 vae_conversion_map_attn = [
     # (stable-diffusion, HF Diffusers)
@@ -267,39 +262,11 @@
 
 
 if __name__ == "__main__":
-    DTYPE_MAP = {
-        "fp16": torch.float16,
-        "bf16": torch.bfloat16,
-        "fp32": torch.float32
-    }
-    DTYPES = list(DTYPE_MAP.keys())
-
     parser = argparse.ArgumentParser()
 
-    parser.add_argument("--model_path", default=None, type=str, required=True, help="Path to diffusers model.")
-    parser.add_argument("--checkpoint_path", default=None, type=str, required=True, help="Path to the output SD model.")
-
-    parser.add_argument("--unet_half", action="store_true",
-                        help="Save unet weights in half precision. (Use --unet_dtype).")
-    parser.add_argument("--unet_dtype",
-                        type=str,
-                        choices=DTYPES,
-                        default="fp16",
-                        help="Save unet weights in this precision.")
-    parser.add_argument("--text_encoder", action="store_true", help="Use this if you used train_text_encoder.")
-    parser.add_argument("--text_encoder_dtype",
-                        type=str,
-                        choices=DTYPES,
-                        default="fp16",
-                        help="Save text encoder weights in this precision.")
-    parser.add_argument("--vae", action="store_true", help="Use this if you want VAE embedded in model.")
-    parser.add_argument("--vae_dtype",
-                        type=str,
-                        choices=DTYPES,
-                        default="fp32",
-                        help="Save VAE weights in this precision. (other than fp32 NOT RECOMMENDED)")
-
-    parser.add_argument("--overwrite", action="store_true", help="Overwrite destination.")
+    parser.add_argument("--model_path", default=None, type=str, required=True, help="Path to the model to convert.")
+    parser.add_argument("--checkpoint_path", default=None, type=str, required=True, help="Path to the output model.")
+    parser.add_argument("--half", action="store_true", help="Save weights in half precision.")
     parser.add_argument(
         "--use_safetensors", action="store_true", help="Save weights use safetensors, default is ckpt."
     )
@@ -310,31 +277,37 @@
 
     assert args.checkpoint_path is not None, "Must provide a checkpoint path!"
 
-    if args.unet_half:
-        args.unet_dtype = "fp16"
-
-    unet_path = osp.join(args.model_path, "unet", "diffusion_pytorch_model.bin")
-    vae_path = osp.join(args.model_path, "vae", "diffusion_pytorch_model.bin")
-    text_enc_path = osp.join(args.model_path, "text_encoder", "pytorch_model.bin")
+    # Path for safetensors
+    unet_path = osp.join(args.model_path, "unet", "diffusion_pytorch_model.safetensors")
+    vae_path = osp.join(args.model_path, "vae", "diffusion_pytorch_model.safetensors")
+    text_enc_path = osp.join(args.model_path, "text_encoder", "model.safetensors")
+
+    # Load models from safetensors if it exists, if it doesn't pytorch
+    if osp.exists(unet_path):
+        unet_state_dict = load_file(unet_path, device="cpu")
+    else:
+        unet_path = osp.join(args.model_path, "unet", "diffusion_pytorch_model.bin")
+        unet_state_dict = torch.load(unet_path, map_location="cpu")
+
+    if osp.exists(vae_path):
+        vae_state_dict = load_file(vae_path, device="cpu")
+    else:
+        vae_path = osp.join(args.model_path, "vae", "diffusion_pytorch_model.bin")
+        vae_state_dict = torch.load(vae_path, map_location="cpu")
+
+    if osp.exists(text_enc_path):
+        text_enc_dict = load_file(text_enc_path, device="cpu")
+    else:
+        text_enc_path = osp.join(args.model_path, "text_encoder", "pytorch_model.bin")
+        text_enc_dict = torch.load(text_enc_path, map_location="cpu")
 
     # Convert the UNet model
-    unet_state_dict = torch.load(unet_path, map_location="cpu")
     unet_state_dict = convert_unet_state_dict(unet_state_dict)
-    unet_state_dict = {"model.diffusion_model." + k: v.to(DTYPE_MAP[args.unet_dtype])
-                       for k, v in unet_state_dict.items()}
-
-    vae_state_dict = {}
-    if args.vae:
-        # Convert the VAE model
-        vae_state_dict = torch.load(vae_path, map_location="cpu")
-        vae_state_dict = convert_vae_state_dict(vae_state_dict)
-        vae_state_dict = {"first_stage_model." + k: v.to(DTYPE_MAP[args.vae_dtype])
-                          for k, v in vae_state_dict.items()}
-
-    text_enc_dict = {}
-    if args.text_encoder:
-        # Convert the text encoder model
-        text_enc_dict = torch.load(text_enc_path, map_location="cpu")
+    unet_state_dict = {"model.diffusion_model." + k: v for k, v in unet_state_dict.items()}
+
+    # Convert the VAE model
+    vae_state_dict = convert_vae_state_dict(vae_state_dict)
+    vae_state_dict = {"first_stage_model." + k: v for k, v in vae_state_dict.items()}
 
     # Easiest way to identify v2.0 model seems to be that the text encoder (OpenCLIP) is deeper
     is_v20_model = "text_model.encoder.layers.22.layer_norm2.bias" in text_enc_dict
@@ -346,17 +319,15 @@
         text_enc_dict = {"cond_stage_model.model." + k: v for k, v in text_enc_dict.items()}
     else:
         text_enc_dict = convert_text_enc_state_dict(text_enc_dict)
-        text_enc_dict = {"cond_stage_model.transformer." + k: v.to(DTYPE_MAP[args.text_encoder_dtype])
-                         for k, v in text_enc_dict.items()}
+        text_enc_dict = {"cond_stage_model.transformer." + k: v for k, v in text_enc_dict.items()}
 
     # Put together new checkpoint
     state_dict = {**unet_state_dict, **vae_state_dict, **text_enc_dict}
-	
-	if args.use_safetensors:
+    if args.half:
+        state_dict = {k: v.half() for k, v in state_dict.items()}
+
+    if args.use_safetensors:
         save_file(state_dict, args.checkpoint_path)
     else:
-		with open(args.checkpoint_path, 'wb' if args.overwrite else 'xb') as f:
-        	torch.save({"state_dict": state_dict}, f)
-
-
-    print("Diffusers -> SD done")+        state_dict = {"state_dict": state_dict}
+        torch.save(state_dict, args.checkpoint_path)